--- conflicted
+++ resolved
@@ -1,10 +1,7 @@
 package ai.h2o.automl.targetencoding;
 
-import hex.genmodel.algos.targetencoder.EncodingMaps;
-import hex.genmodel.algos.targetencoder.TargetEncoderMojoModel;
 import org.junit.After;
 import org.junit.BeforeClass;
-import org.junit.Ignore;
 import org.junit.Test;
 import water.*;
 import water.fvec.*;
@@ -511,8 +508,6 @@
             for (int i = 0; i < c._len; i++)
               nc.addNum(c.at8(i) * 2);
           }
-
-
         }
       }
     }
@@ -530,7 +525,6 @@
 
       new TestMutableTask(1).doAll(fr);
 
-//      printOutFrameAsTable(fr, false, fr.numRows());
       assertEquals(3, fr.numCols());
 
       Vec expected = vec(2, 4, 6);
@@ -1030,7 +1024,40 @@
   }
 
   @Test
-<<<<<<< HEAD
+  public void transformFrameWithoutResponseColumn() {
+    Scope.enter();
+    try {
+      String teColumnName = "ColA";
+      fr = new TestFrameBuilder()
+              .withName("testFrame")
+              .withColNames(teColumnName, "y")
+              .withVecTypes(Vec.T_CAT, Vec.T_CAT)
+              .withDataForCol(0, ar("a", "b", "b", "b"))
+              .withDataForCol(1, ar("2", "6", "6", "2"))
+              .build();
+
+      Frame frameWithoutResponse = new TestFrameBuilder()
+              .withName("testFrame2")
+              .withColNames(teColumnName)
+              .withVecTypes(Vec.T_CAT)
+              .withDataForCol(0, ar("a", "b", "b", "b"))
+              .build();
+
+      String[] teColumns = {teColumnName};
+      TargetEncoder tec = new TargetEncoder(teColumns);
+
+      Map<String, Frame> encodingMap = tec.prepareEncodingMap(fr, "y", null);
+      Scope.track(encodingMap.get(teColumnName));
+
+      Frame encoded = tec.applyTargetEncoding(frameWithoutResponse, "y", encodingMap, TargetEncoder.DataLeakageHandlingStrategy.None, false, true, 1234);
+      Scope.track(encoded);
+    } finally {
+      Scope.exit();
+    }
+
+  }
+
+  @Test
   public void addThenRemoveTest() {
     Frame fr = null;
     try {
@@ -1064,16 +1091,16 @@
               .build();
 
       Vec emptyNumerator = Vec.makeZero(fr.numRows());
-      
+
       assertFalse(fr.anyVec().isCompatibleWith(emptyNumerator));
-      
+
       fr.add("numerator", emptyNumerator);
-      
+
       //Here we expect having some espcs changed. Because emptyNumerator had different layout we created a new vector with a compatible layout. 
       // That is why in that case we need to remove original `emptyNumerator` themselves.
       Vec numeratorWIthCompatibleLayout = fr.vec("numerator");
       assertTrue(fr.anyVec().isCompatibleWith(numeratorWIthCompatibleLayout));
-      
+
       //Cleanup
       emptyNumerator.remove();
     } finally {
@@ -1081,7 +1108,7 @@
 
     }
   }
-  
+
   @Test
   public void vecIsBeingReusedIfWeMakeItCompatibleInAdvanceTest() {
     Frame fr = null;
@@ -1095,7 +1122,7 @@
               .build();
 
       Vec emptyNumerator = fr.anyVec().makeCon(0);
-      
+
       assertTrue(fr.anyVec().isCompatibleWith(emptyNumerator));
       fr.add("numerator", emptyNumerator);
       //We expect no key leakage as `numerator` vec is going to be deleted with `fr`
@@ -1105,7 +1132,7 @@
 
     }
   }
-  
+
   @Test
   public void addThenRemoveWithParsingFileTest() {
     Frame fr = null;
@@ -1122,44 +1149,11 @@
   }
 
   void addThenRemoveNumerator(Frame fr) {
-   Vec emptyNumerator = fr.anyVec().makeCon(0);
+    Vec emptyNumerator = fr.anyVec().makeCon(0);
     fr.add("numerator", emptyNumerator);
 
     Vec removedNumeratorNone = fr.remove("numerator");
     removedNumeratorNone.remove();
-=======
-  public void transformFrameWithoutResponseColumn() {
-    Scope.enter();
-    try {
-      String teColumnName = "ColA";
-      fr = new TestFrameBuilder()
-              .withName("testFrame")
-              .withColNames(teColumnName, "y")
-              .withVecTypes(Vec.T_CAT, Vec.T_CAT)
-              .withDataForCol(0, ar("a", "b", "b", "b"))
-              .withDataForCol(1, ar("2", "6", "6", "2"))
-              .build();
-
-      Frame frameWithoutResponse = new TestFrameBuilder()
-              .withName("testFrame2")
-              .withColNames(teColumnName)
-              .withVecTypes(Vec.T_CAT)
-              .withDataForCol(0, ar("a", "b", "b", "b"))
-              .build();
-
-      String[] teColumns = {teColumnName};
-      TargetEncoder tec = new TargetEncoder(teColumns);
-
-      Map<String, Frame> encodingMap = tec.prepareEncodingMap(fr, "y", null);
-      Scope.track(encodingMap.get(teColumnName));
-
-      Frame encoded = tec.applyTargetEncoding(frameWithoutResponse, "y", encodingMap, TargetEncoder.DataLeakageHandlingStrategy.None, false, true, 1234);
-      Scope.track(encoded);
-    } finally {
-      Scope.exit();
-    }
-
->>>>>>> 51d4a2d4
   }
 
   @After
