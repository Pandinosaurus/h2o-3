Package: h2o
Version: SUBST_PROJECT_VERSION
Type: Package
Title: R Interface for the 'H2O' Scalable Machine Learning Platform
Date: SUBST_PROJECT_DATE
Authors@R: c(
    person("Tomas", "Fryda", role = c("aut", "cre"), email = "tomas.fryda@h2o.ai"),
    person("Erin", "LeDell", role = c("aut")),
    person("Navdeep", "Gill", role = c("aut")),
    person("Spencer", "Aiello", role = c("aut")),
    person("Anqi", "Fu", role = c("aut")),
    person("Arno", "Candel", role = c("aut")),
    person("Cliff", "Click", role = c("aut")),
    person("Tom", "Kraljevic", role = c("aut")),
    person("Tomas", "Nykodym", role = c("aut")),
    person("Patrick", "Aboyoun", role = c("aut")),
    person("Michal", "Kurka", role = c("aut")),
    person("Michal", "Malohlava", role = c("aut")),
    person("Sebastien", "Poirier", role=c("aut")),
    person("Wendy", "Wong", role = c("aut")),
    person("Ludi", "Rehak", role = c("ctb")),
    person("Eric", "Eckstrand", role = c("ctb")),
    person("Brandon", "Hill", role = c("ctb")),
    person("Sebastian", "Vidrio", role = c("ctb")),
    person("Surekha", "Jadhawani", role = c("ctb")),
    person("Amy", "Wang", role = c("ctb")),
    person("Raymond", "Peck", role = c("ctb")),
    person("Jan", "Gorecki", role = c("ctb")),
    person("Matt", "Dowle", role = c("ctb")),
<<<<<<< HEAD
    person("Yuan", "Tang", role = c("ctb")),    
    person("Lauren", "DiPerna", role = c("ctb")), 
    person("Tomas", "Fryda", role = c("ctb")),
    person("Veronika", "Maurerova", role=c("ctb")),      
    person("Yuliia", "Syzon", role=c("ctb")),  
=======
    person("Yuan", "Tang", role = c("ctb")),
    person("Lauren", "DiPerna", role = c("ctb")),
    person("Veronika", "Maurerova", role=c("ctb")),
>>>>>>> cf291099
    person("H2O.ai", role = c("cph", "fnd"))
    )
Description: R interface for 'H2O', the scalable open source machine learning
    platform that offers parallelized implementations of many supervised and
    unsupervised machine learning algorithms such as Generalized Linear
    Models (GLM), Gradient Boosting Machines (including XGBoost), Random Forests,
    Deep Neural Networks (Deep Learning), Stacked Ensembles, Naive Bayes,
    Generalized Additive Models (GAM), ANOVA GLM, Cox Proportional Hazards, K-Means, PCA, ModelSelection,
    Word2Vec, as well as a fully automatic machine learning algorithm (H2O AutoML).
License: Apache License (== 2.0)
URL: https://github.com/h2oai/h2o-3
BugReports: https://github.com/h2oai/h2o-3/issues
NeedsCompilation: no
SystemRequirements: Java (>= 8, <= 17)
Depends: R (>= 2.13.0),
         methods,
         stats
Imports: graphics,
         tools,
         utils,
         RCurl,
         jsonlite
Suggests: ggplot2 (>= 3.3.0),
          mlbench,
          Matrix,
          slam,
          bit64 (>= 0.9.7),
          data.table (>= 1.9.8),
          rgl (>= 0.100.19),
          plot3Drgl (>= 1.0.1),
          survival,
          DT,
          IRdisplay,
          htmltools,
          plotly,
          repr,
<<<<<<< HEAD
          curl
Collate:
         'aggregator.R'
         'astfun.R'
         'automl.R'
         'classes.R'
         'config.R'
         'connection.R'
         'constants.R'
         'datasets.R'
         'logging.R'
         'communication.R'
         'kvstore.R'
         'frame.R'
         'targetencoder.R'
         'import.R'
         'isolationforest.R'
         'extendedisolationforest.R'
         'parse.R'
         'export.R'
         'edicts.R'
         'models.R'
         'coxph.R'
         'coxphutils.R'
         'kmeans.R'
         'gam.R'
         'anovaglm.R'
         'gbm.R'
         'generic.R'
         'glm.R'
         'glrm.R'
         'modelselection.R'
         'pca.R'
         'svd.R'
         'psvm.R'
         'deeplearning.R'
         'stackedensemble.R'
         'xgboost.R'
         'randomforest.R'
         'naivebayes.R'
         'word2vec.R'
         'w2vutils.R'
         'locate.R'
         'grid.R'
         'segment.R'
         'predict.R'
         'tf-idf.R'
         'rulefit.R'
         'explain.R'
         'permutation_varimp.R'
         'infogram.R'
         'zzz.R'
         'upliftrandomforest.R'
         'decisiontree.R'
=======
          curl,
          scales
>>>>>>> cf291099
<|MERGE_RESOLUTION|>--- conflicted
+++ resolved
@@ -27,17 +27,10 @@
     person("Raymond", "Peck", role = c("ctb")),
     person("Jan", "Gorecki", role = c("ctb")),
     person("Matt", "Dowle", role = c("ctb")),
-<<<<<<< HEAD
-    person("Yuan", "Tang", role = c("ctb")),    
-    person("Lauren", "DiPerna", role = c("ctb")), 
-    person("Tomas", "Fryda", role = c("ctb")),
-    person("Veronika", "Maurerova", role=c("ctb")),      
-    person("Yuliia", "Syzon", role=c("ctb")),  
-=======
     person("Yuan", "Tang", role = c("ctb")),
     person("Lauren", "DiPerna", role = c("ctb")),
     person("Veronika", "Maurerova", role=c("ctb")),
->>>>>>> cf291099
+    person("Yuliia", "Syzon", role=c("ctb")),
     person("H2O.ai", role = c("cph", "fnd"))
     )
 Description: R interface for 'H2O', the scalable open source machine learning
@@ -74,62 +67,5 @@
           htmltools,
           plotly,
           repr,
-<<<<<<< HEAD
-          curl
-Collate:
-         'aggregator.R'
-         'astfun.R'
-         'automl.R'
-         'classes.R'
-         'config.R'
-         'connection.R'
-         'constants.R'
-         'datasets.R'
-         'logging.R'
-         'communication.R'
-         'kvstore.R'
-         'frame.R'
-         'targetencoder.R'
-         'import.R'
-         'isolationforest.R'
-         'extendedisolationforest.R'
-         'parse.R'
-         'export.R'
-         'edicts.R'
-         'models.R'
-         'coxph.R'
-         'coxphutils.R'
-         'kmeans.R'
-         'gam.R'
-         'anovaglm.R'
-         'gbm.R'
-         'generic.R'
-         'glm.R'
-         'glrm.R'
-         'modelselection.R'
-         'pca.R'
-         'svd.R'
-         'psvm.R'
-         'deeplearning.R'
-         'stackedensemble.R'
-         'xgboost.R'
-         'randomforest.R'
-         'naivebayes.R'
-         'word2vec.R'
-         'w2vutils.R'
-         'locate.R'
-         'grid.R'
-         'segment.R'
-         'predict.R'
-         'tf-idf.R'
-         'rulefit.R'
-         'explain.R'
-         'permutation_varimp.R'
-         'infogram.R'
-         'zzz.R'
-         'upliftrandomforest.R'
-         'decisiontree.R'
-=======
           curl,
-          scales
->>>>>>> cf291099
+          scales