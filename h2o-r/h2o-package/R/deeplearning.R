# ---------------------------- Deep Learning - Neural Network ---------------- #
#' Build a Deep Learning Neural Network
#'
#' Performs Deep Learning neural networks on an \linkS4class{Frame}
#'
#' @param x A vector containing the \code{character} names of the predictors in the model.
#' @param y The name of the response variable in the model.
#' @param training_frame An \linkS4class{Frame} object containing the variables in the model.
#' @param id (Optional) The unique id assigned to the resulting model. If
#'        none is given, an id will automatically be generated.
#' @param overwrite_with_best_model Logical. If \code{TRUE}, overwrite the final model with the best model found during training. Defaults to \code{TRUE}.
#' @param validation_frame (Optional) An \code{\link{Frame}} object indicating the validation dataset used to construct the confusion matrix. If left blank, this defaults to the training data when \code{nfolds = 0}
#' @param checkpoint "Model checkpoint (either key or H2ODeepLearningModel) to resume training with."
#' @param autoencoder Enable auto-encoder for model building.
#' @param use_all_factor_levels \code{Logical}. Use all factor levels of categorical variance.
#'        Otherwise the first factor level is omitted (without loss of accuracy). Useful for
#'        variable importances and auto-enabled for autoencoder.
#' @param activation A string indicating the activation function to use. Must be either "Tanh",
#'        "TanhWithDropout", "Rectifier", "RectifierWithDropout", "Maxout", or "MaxoutWithDropout"
#' @param hidden Hidden layer sizes (e.g. c(100,100))
#' @param epochs How many times the dataset should be iterated (streamed), can be fractional
#' @param train_samples_per_iteration Number of training samples (globally) per MapReduce iteration.
#'        Special values are: \bold{0} one epoch; \bold{-1} all available data (e.g., replicated
#'        training data); or \bold{-2} auto-tuning (default)
#' @param seed Seed for random numbers (affects sampling) - Note: only reproducible when running
#'        single threaded
#' @param adaptive_rate \code{Logical}. Adaptive learning rate (ADAELTA)
#' @param rho Adaptive learning rate time decay factor (similarity to prior updates)
#' @param epsilon Adaptive learning rate parameter, similar to learn rate annealing during initial
#'        training phase. Typical values are between \code{1.0e-10} and \code{1.0e-4}
#' @param rate Learning rate (higher => less stable, lower => slower convergence)
#' @param rate_annealing Learning rate annealing: \eqn{(rate)/(1 + rate_annealing*samples)}
#' @param rate_decay Learning rate decay factor between layers (N-th layer: \eqn{rate*\alpha^(N-1)})
#' @param momentum_start Initial momentum at the beginning of training (try 0.5)
#' @param momentum_ramp Number of training samples for which momentum increases
#' @param momentum_stable Final momentum after the amp is over (try 0.99)
#' @param nesterov_accelerated_gradient \code{Logical}. Use Nesterov accelerated gradient
#'        (recommended)
#' @param input_dropout_ratio A fraction of the features for each training row to be omitted from
#'        training in order to improve generalization (dimension sampling).
#' @param hidden_dropout_ratios Input layer dropout ratio (can improve generalization) specify one
#'        value per hidden layer, defaults to 0.5
#' @param l1 L1 regularization (can add stability and improve generalization, causes many weights to
#'        become 0)
#' @param l2 L2 regularization (can add stability and improve generalization, causes many weights to
#'        be small)
#' @param max_w2 Constraint for squared sum of incoming weights per unit (e.g. Rectifier)
#' @param initial_weight_distribution Can be "Uniform", "UniformAdaptive", or "Normal"
#' @param initial_weight_scale Uniform: -value ... value, Normal: stddev
#' @param loss Loss function: "Automatic", "CrossEntropy" (for classification only), "MeanSquare", "Absolute"
#'        (experimental) or "Huber" (experimental)
#' @param distribution A \code{character} string. The distribution function of the response.
#'        Must be "AUTO", "bernoulli", "multinomial", "poisson", "gamma", "tweedie",
#'        "laplace", "huber" or "gaussian"
#' @param tweedie_power Tweedie power (only for Tweedie distribution, must be between 1 and 2)
#' @param score_interval Shortest time interval (in secs) between model scoring
#' @param score_training_samples Number of training set samples for scoring (0 for all)
#' @param score_validation_samples Number of validation set samples for scoring (0 for all)
#' @param score_duty_cycle Maximum duty cycle fraction for scoring (lower: more training, higher:
#'        more scoring)
#' @param classification_stop Stopping criterion for classification error fraction on training data
#'        (-1 to disable)
#' @param regression_stop Stopping criterion for regression error (MSE) on training data (-1 to
#'        disable)
#' @param quiet_mode Enable quiet mode for less output to standard output
#' @param max_confusion_matrix_size Max. size (number of classes) for confusion matrices to be shown
#' @param max_hit_ratio_k Max number (top K) of predictions to use for hit ratio computation(for
#'        multi-class only, 0 to disable)
#' @param balance_classes Balance training data class counts via over/under-sampling (for imbalanced
#'        data)
#' @param class_sampling_factors Desired over/under-sampling ratios per class (in lexicographic
#'        order). If not specified, sampling factors will be automatically computed to obtain class
#'        balance during training. Requires balance_classes.
#' @param max_after_balance_size Maximum relative size of the training data after balancing class
#'        counts (can be less than 1.0)
#' @param score_validation_sampling Method used to sample validation dataset for scoring
#' @param diagnostics Enable diagnostics for hidden layers
#' @param variable_importances Compute variable importances for input features (Gedeon method) - can
#'        be slow for large networks)
#' @param fast_mode Enable fast mode (minor approximations in back-propagation)
#' @param ignore_const_cols Ignore constant columns (no information can be gained anyway)
#' @param force_load_balance Force extra load balancing to increase training speed for small
#'        datasets (to keep all cores busy)
#' @param replicate_training_data Replicate the entire training dataset onto every node for faster
#'        training
#' @param single_node_mode Run on a single node for fine-tuning of model parameters
#' @param shuffle_training_data Enable shuffling of training data (recommended if training data is
#'        replicated and train_samples_per_iteration is close to \eqn{numRows*numNodes}
#' @param sparse Sparse data handling (Experimental)
#' @param col_major Use a column major weight matrix for input layer. Can speed up forward
#'        propagation, but might slow down backpropagation (Experimental)
#' @param average_activation Average activation for sparse auto-encoder (Experimental)
#' @param sparsity_beta Sparsity regularization (Experimental)
#' @param max_categorical_features Max. number of categorical features, enforced via hashing
#'        Experimental)
#' @param reproducible Force reproducibility on small data (requires setting the \code{seed} argument and this will be slow - only uses 1 thread)
#' @param export_weights_and_biases Whether to export Neural Network weights and biases to H2O
#'        Frames"
#' @param offset_column Specify the offset column.
#' @param weights_column Specify the weights column.
#' @param nfolds (Optional) Number of folds for cross-validation. If \code{nfolds >= 2}, then \code{validation} must remain empty.
#' @param fold_column (Optional) Column with cross-validation fold index assignment per observation
#' @param fold_assignment Cross-validation fold assignment scheme, if fold_column is not specified
#'        Must be "AUTO", "Random" or "Modulo"
#' @param keep_cross_validation_predictions Whether to keep the predictions of the cross-validation models
#' @param ... extra parameters to pass onto functions (not implemented)
#' @seealso \code{\link{predict.H2OModel}} for prediction.
#' @examples
#' library(h2o)
#' localH2O <- h2o.init()
#' iris.hex <- as.h2o(iris)
#' iris.dl <- h2o.deeplearning(x = 1:4, y = 5, training_frame = iris.hex)
#'
#' # now make a prediction
#' predictions <- h2o.predict(iris.dl, iris.hex)
#'
#' @export
h2o.deeplearning <- function(x, y, training_frame,
                             model_id = "",
                             overwrite_with_best_model,
                             validation_frame,
                             checkpoint,
                             autoencoder = FALSE,
                             use_all_factor_levels = TRUE,
                             activation = c("Rectifier", "Tanh", "TanhWithDropout", "RectifierWithDropout", "Maxout", "MaxoutWithDropout"),
                             hidden= c(200, 200),
                             epochs = 10.0,
                             train_samples_per_iteration = -2,
                             seed,
                             adaptive_rate = TRUE,
                             rho = 0.99,
                             epsilon = 1e-8,
                             rate = 0.005,
                             rate_annealing = 1e-6,
                             rate_decay = 1.0,
                             momentum_start = 0,
                             momentum_ramp = 1e6,
                             momentum_stable = 0,
                             nesterov_accelerated_gradient = TRUE,
                             input_dropout_ratio = 0,
                             hidden_dropout_ratios,
                             l1 = 0,
                             l2 = 0,
                             max_w2 = Inf,
                             initial_weight_distribution = c("UniformAdaptive", "Uniform", "Normal"),
                             initial_weight_scale = 1,
                             loss = c("Automatic", "CrossEntropy", "MeanSquare", "Absolute", "Huber"),
                             distribution = c("AUTO","gaussian", "bernoulli", "multinomial", "poisson", "gamma", "tweedie", "laplace", "huber"),
                             tweedie_power = 1.5,
                             score_interval = 5,
                             score_training_samples,
                             score_validation_samples,
                             score_duty_cycle,
                             classification_stop,
                             regression_stop,
                             quiet_mode,
                             max_confusion_matrix_size,
                             max_hit_ratio_k,
                             balance_classes = FALSE,
                             class_sampling_factors,
                             max_after_balance_size,
                             score_validation_sampling,
                             diagnostics,
                             variable_importances,
                             fast_mode,
                             ignore_const_cols,
                             force_load_balance,
                             replicate_training_data,
                             single_node_mode,
                             shuffle_training_data,
                             sparse,
                             col_major,
                             average_activation,
                             sparsity_beta,
                             max_categorical_features,
                             reproducible=FALSE,
                             export_weights_and_biases=FALSE,
                             offset_column = NULL,
                             weights_column = NULL,
                             nfolds = 0,
                             fold_column = NULL,
                             fold_assignment = c("AUTO","Random","Modulo"),
                             keep_cross_validation_predictions = FALSE,
                             ...)
{
  # Pass over ellipse parameters and deprecated parameters
  dots <- .model.ellipses(list(...))

  # Training_frame and validation_frame may be a key or an Frame object
  if (!is.Frame(training_frame))
    tryCatch(training_frame <- h2o.getFrame(training_frame),
             error = function(err) {
               stop("argument \"training_frame\" must be a valid Frame or key")
             })
  if (!missing(validation_frame)) {
    if (!is.Frame(validation_frame))
        tryCatch(validation_frame <- h2o.getFrame(validation_frame),
                 error = function(err) {
                   stop("argument \"validation_frame\" must be a valid Frame or key")
                 })
  }
  # Parameter list to send to model builder
  parms <- list()
  parms$training_frame <- training_frame
  args <- .verify_dataxy(training_frame, x, y, autoencoder)
  if( !missing(offset_column) && !is.null(offset_column))  args$x_ignore <- args$x_ignore[!( offset_column == args$x_ignore )]
  if( !missing(weights_column) && !is.null(weights_column)) args$x_ignore <- args$x_ignore[!( weights_column == args$x_ignore )]
  if( !missing(fold_column) && !is.null(fold_column)) args$x_ignore <- args$x_ignore[!( fold_column == args$x_ignore )]
  parms$response_column <- args$y
  parms$ignored_columns <- args$x_ignore
  if(!missing(model_id))
    parms$model_id <- model_id
  if(!missing(overwrite_with_best_model))
    parms$overwrite_with_best_model <- overwrite_with_best_model
  if(!missing(nfolds))
    parms$nfolds <- nfolds
  if(!missing(validation_frame))
    parms$validation_frame <- validation_frame
  if(!missing(checkpoint))
    parms$checkpoint <- checkpoint
  if(!missing(autoencoder))
    parms$autoencoder <- autoencoder
  if(!missing(use_all_factor_levels))
    parms$use_all_factor_levels <- use_all_factor_levels
  if(!missing(activation))
    parms$activation <- activation
  if(!missing(hidden))
    parms$hidden <- hidden
  if(!missing(epochs))
    parms$epochs <- epochs
  if(!missing(train_samples_per_iteration))
    parms$train_samples_per_iteration <- train_samples_per_iteration
  if(!missing(seed))
    parms$seed <- seed
  if(!missing(adaptive_rate))
    parms$adaptive_rate <- adaptive_rate
  if(!missing(rho))
    parms$rho <- rho
  if(!missing(epsilon))
    parms$epsilon <- epsilon
  if(!missing(rate))
    parms$rate <- rate
  if(!missing(rate_annealing))
    parms$rate_annealing <- rate_annealing
  if(!missing(rate_decay))
    parms$rate_decay <- rate_decay
  if(!missing(momentum_start))
    parms$momentum_start <- momentum_start
  if(!missing(momentum_ramp))
    parms$momentum_ramp <- momentum_ramp
  if(!missing(momentum_stable))
    parms$momentum_stable <- momentum_stable
  if(!missing(nesterov_accelerated_gradient))
    parms$nesterov_accelerated_gradient <- nesterov_accelerated_gradient
  if(!missing(input_dropout_ratio))
    parms$input_dropout_ratio <- input_dropout_ratio
  if(!missing(hidden_dropout_ratios))
    parms$hidden_dropout_ratios <- hidden_dropout_ratios
  if(!missing(l1))
    parms$l1 <- l1
  if(!missing(l2))
    parms$l2 <- l2
  if(!missing(max_w2))
    parms$max_w2 <- max_w2
  if(!missing(initial_weight_distribution))
    parms$initial_weight_distribution <- initial_weight_distribution
  if(!missing(initial_weight_scale))
    parms$initial_weight_scale <- initial_weight_scale
  if(!missing(loss))
    parms$loss <- loss
  if (!missing(distribution))
    parms$distribution <- distribution
  if (!missing(tweedie_power))
    parms$tweedie_power <- tweedie_power
  if(!missing(score_interval))
    parms$score_interval <- score_interval
  if(!missing(score_training_samples))
    parms$score_training_samples <- score_training_samples
  if(!missing(score_validation_samples))
    parms$score_validation_samples <- score_validation_samples
  if(!missing(score_duty_cycle))
    parms$score_duty_cycle <- score_duty_cycle
  if(!missing(classification_stop))
    parms$classification_stop <- classification_stop
  if(!missing(regression_stop))
    parms$regression_stop <- regression_stop
  if(!missing(quiet_mode))
    parms$quiet_mode <- quiet_mode
  if(!missing(max_confusion_matrix_size))
    parms$max_confusion_matrix_size <- max_confusion_matrix_size
  if(!missing(max_hit_ratio_k))
    parms$max_hit_ratio_k <- max_hit_ratio_k
  if(!missing(balance_classes))
    parms$balance_classes <- balance_classes
  if(!missing(class_sampling_factors))
    parms$class_sampling_factors <- class_sampling_factors
  if(!missing(max_after_balance_size))
    parms$max_after_balance_size <- max_after_balance_size
  if(!missing(score_validation_sampling))
    parms$score_validation_sampling <- score_validation_sampling
  if(!missing(diagnostics))
    parms$diagnostics <- diagnostics
  if(!missing(variable_importances))
    parms$variable_importances <- variable_importances
  if(!missing(fast_mode))
    parms$fast_mode <- fast_mode
  if(!missing(ignore_const_cols))
    parms$ignore_const_cols <- ignore_const_cols
  if(!missing(force_load_balance))
    parms$force_load_balance <- force_load_balance
  if(!missing(replicate_training_data))
    parms$replicate_training_data <- replicate_training_data
  if(!missing(single_node_mode))
    parms$single_node_mode <- single_node_mode
  if(!missing(shuffle_training_data))
    parms$shuffle_training_data <- shuffle_training_data
  if(!missing(sparse))
    parms$sparse <- sparse
  if(!missing(col_major))
    parms$col_major <- col_major
  if(!missing(average_activation))
    parms$average_activation <- average_activation
  if(!missing(sparsity_beta))
    parms$sparsity_beta <- sparsity_beta
  if(!missing(max_categorical_features))
    parms$max_categorical_features <- max_categorical_features
  if(!missing(reproducible))
    parms$reproducible <- reproducible
  if(!missing(export_weights_and_biases))
    parms$export_weights_and_biases <- export_weights_and_biases
  if( !missing(offset_column) )             parms$offset_column          <- offset_column
  if( !missing(weights_column) )            parms$weights_column         <- weights_column
  if( !missing(fold_column) )               parms$fold_column            <- fold_column
  if( !missing(fold_assignment) )           parms$fold_assignment        <- fold_assignment
  if( !missing(keep_cross_validation_predictions) )  parms$keep_cross_validation_predictions  <- keep_cross_validation_predictions
  .h2o.modelJob('deeplearning', parms, do_future=FALSE)
}

#' Anomaly Detection via H2O Deep Learning Model
#'
#' Detect anomalies in an H2O dataset using an H2O deep learning model with
#' auto-encoding.
#'
#' @param object An \linkS4class{H2OAutoEncoderModel} object that represents the
#'        model to be used for anomaly detection.
<<<<<<< HEAD
#' @param data An \linkS4class{Frame} object.
#' @return Returns an \linkS4class{Frame} object containing the
#'         reconstruction MSE.
=======
#' @param data An \linkS4class{H2OFrame} object.
#' @param per_feature Whether to return the per-feature squared reconstruction error
#' @return Returns an \linkS4class{H2OFrame} object containing the
#'         reconstruction MSE or the per-feature squared error.
>>>>>>> 8f053129
#' @seealso \code{\link{h2o.deeplearning}} for making an H2OAutoEncoderModel.
#' @examples
#' \donttest{
#' library(h2o)
#' localH2O = h2o.init()
#' prosPath = system.file("extdata", "prostate.csv", package = "h2o")
#' prostate.hex = h2o.importFile(path = prosPath)
#' prostate.dl = h2o.deeplearning(x = 3:9, training_frame = prostate.hex, autoencoder = TRUE,
#'                                hidden = c(10, 10), epochs = 5)
#' prostate.anon = h2o.anomaly(prostate.dl, prostate.hex)
#' head(prostate.anon)
#' prostate.anon.per.feature = h2o.anomaly(prostate.dl, prostate.hex, per_feature=T)
#' head(prostate.anon.per.feature)
#' }
#' @export
<<<<<<< HEAD
h2o.anomaly <- function(object, data) {
  url <- paste0('Predictions/models/', object@model_id, '/frames/',.eval.frame(data):id)
  res <- .h2o.__remoteSend(url, method = "POST", reconstruction_error=TRUE)
=======
h2o.anomaly <- function(object, data, per_feature=FALSE) {
  url <- paste0('Predictions/models/', object@model_id, '/frames/', data@frame_id)
  res <- .h2o.__remoteSend(object@conn, url, method = "POST", reconstruction_error=TRUE, reconstruction_error_per_feature=per_feature)
>>>>>>> 8f053129
  key <- res$model_metrics[[1L]]$predictions$frame_id$name

  h2o.getFrame(key)
}

#' Feature Generation via H2O Deep Learning Model
#'
#' Extract the non-linear feature from an H2O data set using an H2O deep learning
#' model.
#' @param object An \linkS4class{H2OModel} object that represents the deep
#' learning model to be used for feature extraction.
#' @param data An \linkS4class{Frame} object.
#' @param layer Index of the hidden layer to extract.
#' @return Returns an \linkS4class{Frame} object with as many features as the
#'         number of units in the hidden layer of the specified index.
#' @seealso \code{link{h2o.deeplearning}} for making deep learning models.
#' @examples
#' \donttest{
#' library(h2o)
#' localH2O = h2o.init()
#' prosPath = system.file("extdata", "prostate.csv", package = "h2o")
#' prostate.hex = h2o.importFile(path = prosPath)
#' prostate.dl = h2o.deeplearning(x = 3:9, y = 2, training_frame = prostate.hex,
#'                                hidden = c(100, 200), epochs = 5)
#' prostate.deepfeatures_layer1 = h2o.deepfeatures(prostate.dl, prostate.hex, layer = 1)
#' prostate.deepfeatures_layer2 = h2o.deepfeatures(prostate.dl, prostate.hex, layer = 2)
#' head(prostate.deepfeatures_layer1)
#' head(prostate.deepfeatures_layer2)
#' }
#' @export
h2o.deepfeatures <- function(object, data, layer = 1) {
  index = layer - 1
  url <- paste0('Predictions/models/', object@model_id, '/frames/', .eval.frame(data):id)
  res <- .h2o.__remoteSend(url, method = "POST", deep_features_hidden_layer=index)
  key <- res$predictions$name

  h2o.getFrame(key)
}
<|MERGE_RESOLUTION|>--- conflicted
+++ resolved
@@ -343,16 +343,10 @@
 #'
 #' @param object An \linkS4class{H2OAutoEncoderModel} object that represents the
 #'        model to be used for anomaly detection.
-<<<<<<< HEAD
 #' @param data An \linkS4class{Frame} object.
+#' @param per_feature Whether to return the per-feature squared reconstruction error
 #' @return Returns an \linkS4class{Frame} object containing the
-#'         reconstruction MSE.
-=======
-#' @param data An \linkS4class{H2OFrame} object.
-#' @param per_feature Whether to return the per-feature squared reconstruction error
-#' @return Returns an \linkS4class{H2OFrame} object containing the
 #'         reconstruction MSE or the per-feature squared error.
->>>>>>> 8f053129
 #' @seealso \code{\link{h2o.deeplearning}} for making an H2OAutoEncoderModel.
 #' @examples
 #' \donttest{
@@ -364,21 +358,14 @@
 #'                                hidden = c(10, 10), epochs = 5)
 #' prostate.anon = h2o.anomaly(prostate.dl, prostate.hex)
 #' head(prostate.anon)
-#' prostate.anon.per.feature = h2o.anomaly(prostate.dl, prostate.hex, per_feature=T)
+#' prostate.anon.per.feature = h2o.anomaly(prostate.dl, prostate.hex, per_feature=TRUE)
 #' head(prostate.anon.per.feature)
 #' }
 #' @export
-<<<<<<< HEAD
-h2o.anomaly <- function(object, data) {
+h2o.anomaly <- function(object, data, per_feature=FALSE) {
   url <- paste0('Predictions/models/', object@model_id, '/frames/',.eval.frame(data):id)
-  res <- .h2o.__remoteSend(url, method = "POST", reconstruction_error=TRUE)
-=======
-h2o.anomaly <- function(object, data, per_feature=FALSE) {
-  url <- paste0('Predictions/models/', object@model_id, '/frames/', data@frame_id)
-  res <- .h2o.__remoteSend(object@conn, url, method = "POST", reconstruction_error=TRUE, reconstruction_error_per_feature=per_feature)
->>>>>>> 8f053129
+  res <- .h2o.__remoteSend(url, method = "POST", reconstruction_error=TRUE, reconstruction_error_per_feature=per_feature)
   key <- res$model_metrics[[1L]]$predictions$frame_id$name
-
   h2o.getFrame(key)
 }
 
