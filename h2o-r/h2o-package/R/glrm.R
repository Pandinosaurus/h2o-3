#'
#' Generalized Low Rank Model
#'
#' Generalized low rank decomposition of a H2O dataset.
#'
#'
#' @param training_frame An Frame object containing the
#'        variables in the model.
#' @param x (Optional) A vector containing the data columns on
#'        which k-means operates.
#' @param k The rank of the resulting decomposition. This must be
#'        between 1 and the number of columns in the training frame, inclusive.
#' @param model_id (Optional) The unique id assigned to the resulting model.
#'        If none is given, an id will automatically be generated.
#' @param validation_frame An Frame object containing the
#'        variables in the model.
#' @param loading_name (Optional) The unique name assigned to the loading matrix X
#'        in the XY decomposition. Automatically generated if none is provided.
#' @param ignore_const_cols (Optional) A logical value indicating whether to ignore
#'        constant columns in the training frame. A column is constant if all of its
#'        non-missing values are the same value.
#' @param transform A character string that indicates how the training data
#'        should be transformed before running PCA. Possible values are "NONE":
#'        for no transformation, "DEMEAN": for subtracting the mean of each
#'        column, "DESCALE": for dividing by the standard deviation of each
#'        column, "STANDARDIZE": for demeaning and descaling, and "NORMALIZE":
#'        for demeaning and dividing each column by its range (max - min).
#' @param loss A character string indicating the default loss function for numeric columns.
#'        Possible values are "Quadratic" (default), "L1", "Huber", "Poisson", "Hinge"
#'        and "Logistic".
#' @param multi_loss A character string indicating the default loss function for enum columns.
#'        Possible values are "Categorical" and "Ordinal".
#' @param loss_by_col A vector of strings indicating the loss function for specific
#'        columns by corresponding index in loss_by_col_idx. Will override loss for
#'        numeric columns and multi_loss for enum columns.
#' @param loss_by_col_idx A vector of column indices to which the corresponding loss
#'        functions in loss_by_col are assigned. Must be zero indexed.
#' @param regularization_x A character string indicating the regularization function for
#'        the X matrix. Possible values are "None" (default), "Quadratic", "L2", "L1",
#'        "NonNegative", "OneSparse", "UnitOneSparse", and "Simplex".
#' @param regularization_y A character string indicating the regularization function for
#'        the Y matrix. Possible values are "None" (default), "Quadratic", "L2", "L1",
#'        "NonNegative", "OneSparse", "UnitOneSparse", and "Simplex".
#' @param gamma_x The weight on the X matrix regularization term.
#' @param gamma_y The weight on the Y matrix regularization term.
#' @param max_iterations The maximum number of iterations to run the optimization loop.
#'        Each iteration consists of an update of the X matrix, followed by an update
#'        of the Y matrix.
#' @param init_step_size Initial step size. Divided by number of columns in the training
#'        frame when calculating the proximal gradient update. The algorithm begins at
#'        init_step_size and decreases the step size at each iteration until a
#'        termination condition is reached.
#' @param min_step_size Minimum step size upon which the algorithm is terminated.
#' @param init A character string indicating how to select the initial Y matrix.
#'        Possible values are "Random": for initialization to a random array from the
#'        standard normal distribution, "PlusPlus": for initialization using the clusters
#'        from k-means++ initialization, or "SVD": for initialization using the
#'        first k right singular vectors. Additionally, the user may specify the
#'        initial Y as a matrix, data.frame, Frame, or list of vectors.
#' @param svd_method (Optional) A character string that indicates how SVD should be 
#'        calculated during initialization. Possible values are "GramSVD": distributed 
#'        computation of the Gram matrix followed by a local SVD using the JAMA package, 
#'        "Power": computation of the SVD using the power iteration method, "Randomized": 
#'        (default) approximate SVD by projecting onto a random subspace (see references).
#' @param recover_svd A logical value indicating whether the singular values and eigenvectors
#'        should be recovered during post-processing of the generalized low rank decomposition.
#' @param seed (Optional) Random seed used to initialize the X and Y matrices.
#' @return Returns an object of class \linkS4class{H2ODimReductionModel}.
#' @seealso \code{\link{h2o.svd}}, \code{\link{h2o.prcomp}}
#' @references M. Udell, C. Horn, R. Zadeh, S. Boyd (2014). {Generalized Low Rank Models}[http://arxiv.org/abs/1410.0342]. Unpublished manuscript, Stanford Electrical Engineering Department.
#'             N. Halko, P.G. Martinsson, J.A. Tropp. {Finding structure with randomness: Probabilistic algorithms for constructing approximate matrix decompositions}[http://arxiv.org/abs/0909.4061]. SIAM Rev., Survey and Review section, Vol. 53, num. 2, pp. 217-288, June 2011.
#' @examples
#' library(h2o)
#' h2o.init()
#' ausPath <- system.file("extdata", "australia.csv", package="h2o")
#' australia.hex <- h2o.uploadFile(path = ausPath)
#' h2o.glrm(training_frame = australia.hex, k = 5, loss = "Quadratic", regularization_x = "L1",
#'          gamma_x = 0.5, gamma_y = 0, max_iterations = 1000)
#' @export
h2o.glrm <- function(training_frame, x, k, model_id,
                     ## AUTOGENERATED PARAMETERS ##     # these defaults are not read by h2o
                     validation_frame,                  # h2o generates its own default parameters
                     loading_name,
                     ignore_const_cols,
                     transform = c("NONE", "DEMEAN", "DESCALE", "STANDARDIZE", "NORMALIZE"),
                     loss = c("Quadratic", "L1", "Huber", "Poisson", "Hinge", "Logistic"),
                     multi_loss = c("Categorical", "Ordinal"),
                     loss_by_col = NULL,
                     loss_by_col_idx = NULL,
                     regularization_x = c("None", "Quadratic", "L2", "L1", "NonNegative", "OneSparse", "UnitOneSparse", "Simplex"),
                     regularization_y = c("None", "Quadratic", "L2", "L1", "NonNegative", "OneSparse", "UnitOneSparse", "Simplex"),
                     gamma_x = 0,
                     gamma_y = 0,
                     max_iterations = 1000,
                     init_step_size = 1.0,
                     min_step_size = 0.001,
                     init = c("Random", "PlusPlus", "SVD"),
                     svd_method = c("GramSVD", "Power", "Randomized"),
                     user_y = NULL,
                     user_x = NULL,
                     recover_svd = FALSE,
                     seed)
{
  # Required args: training_frame
  if( missing(training_frame) ) stop("argument \"training_frame\" is missing, with no default")

  # Training_frame may be a key or an Frame object
  if (!is.Frame(training_frame))
    tryCatch(training_frame <- h2o.getFrame(training_frame),
             error = function(err) {
               stop("argument \"training_frame\" must be a valid Frame or key")
             })

  ## -- Force evaluate temporary ASTs -- ##
  .eval.frame(training_frame)

  # Gather user input
  parms <- list()
  parms$training_frame <- training_frame
  if(!missing(x))
    parms$ignored_columns <- .verify_datacols(training_frame, x)$cols_ignore
  if(!missing(k))
    parms$k <- as.numeric(k)
  if(!missing(model_id))
    parms$model_id <- model_id
  if(!missing(validation_frame))
    parms$validation_frame <- validation_frame
  if(!missing(loading_name))
    parms$loading_name <- loading_name
  if(!missing(ignore_const_cols))
    parms$ignore_const_cols <- ignore_const_cols
  if(!missing(transform))
    parms$transform <- transform
  if(!missing(loss))
    parms$loss <- loss
  if(!missing(multi_loss))
    parms$multi_loss <- multi_loss
  if(!(missing(loss_by_col) || is.null(loss_by_col)))
    parms$loss_by_col <- .collapse(loss_by_col)
  if(!(missing(loss_by_col_idx) || is.null(loss_by_col_idx)))
    parms$loss_by_col_idx <- .collapse(loss_by_col_idx)
  if(!missing(regularization_x))
    parms$regularization_x <- regularization_x
  if(!missing(regularization_y))
    parms$regularization_y <- regularization_y
  if(!missing(gamma_x))
    parms$gamma_x <- gamma_x
  if(!missing(gamma_y))
    parms$gamma_y <- gamma_y
  if(!missing(max_iterations))
    parms$max_iterations <- max_iterations
  if(!missing(init_step_size))
    parms$init_step_size <- init_step_size
  if(!missing(min_step_size))
    parms$min_step_size <- min_step_size
  if(!missing(init))
    parms$init <- init
  if(!missing(recover_svd))
    parms$recover_svd <- recover_svd
  if(!missing(seed))
    parms$seed <- seed
<<<<<<< HEAD
  
  # Check if user_y is an acceptable set of user-specified starting points
  if( is.data.frame(user_y) || is.matrix(user_y) || is.list(user_y) || is.Frame(user_y) ) {
=======

  # Check if init is an acceptable set of user-specified starting points
  if( is.data.frame(init) || is.matrix(init) || is.list(init) || is.Frame(init) ) {
    parms[["init"]] <- "User"
>>>>>>> 7d03da55
    # Convert user-specified starting points to Frame
    if( is.data.frame(user_y) || is.matrix(user_y) || is.list(user_y) ) {
      if( !is.data.frame(user_y) && !is.matrix(user_y) ) user_y <- t(as.data.frame(user_y))
      user_y <- as.h2o(user_y)
    } else {
      .eval.frame(user_y)
    }
    parms[["user_y"]] <- user_y
    
    # Set k
    if( !(missing(k)) && k!=as.integer(nrow(user_y)) ) {
      warning("Argument k is not equal to the number of rows in user-specified Y. Ignoring k. Using specified Y.")
    }
<<<<<<< HEAD
    parms[["k"]] <- as.numeric(nrow(user_y))
  # } else if( is.null(user_y) ) {
  #  if(!missing(init) && parms[["init"]] == "User")
  #    warning("Initializing Y to a standard Gaussian random matrix.")
  # } else
  } else if( !is.null(user_y) )
    stop("Argument user_y must either be null or a valid user-defined starting Y matrix.")
  
  # Check if user_x is an acceptable set of user-specified starting points
  if( is.data.frame(user_x) || is.matrix(user_x) || is.list(user_x) || is.Frame(user_x) ) {
    # Convert user-specified starting points to Frame
    if( is.data.frame(user_x) || is.matrix(user_x) || is.list(user_x) ) {
      if( !is.data.frame(user_x) && !is.matrix(user_x) ) user_x <- t(as.data.frame(user_x))
      user_x <- as.h2o(user_x)
    } else {
      .eval.frame(user_x)
    }
    parms[["user_x"]] <- user_x
  # } else if( is.null(user_x) ) {
  #  if(!missing(init) && parms[["init"]] == "User")
  #    warning("Initializing X to a standard Gaussian random matrix.")
  # } else
  } else if( !is.null(user_x) )
    stop("Argument user_x must either be null or a valid user-defined starting X matrix.")
  
=======
    parms[["k"]] <- as.numeric(nrow(init))
  }
  else if ( is.character(init) ) { # Random, PlusPlus or SVD
    parms[["user_points"]] <- NULL
  }
  else{
    stop("Argument init must be set to Random, PlusPlus, SVD, or a valid set of user-defined starting points.")
  }

>>>>>>> 7d03da55
  # Error check and build model
  .h2o.modelJob('glrm', parms, h2oRestApiVersion=99)
}<|MERGE_RESOLUTION|>--- conflicted
+++ resolved
@@ -159,16 +159,9 @@
     parms$recover_svd <- recover_svd
   if(!missing(seed))
     parms$seed <- seed
-<<<<<<< HEAD
   
   # Check if user_y is an acceptable set of user-specified starting points
   if( is.data.frame(user_y) || is.matrix(user_y) || is.list(user_y) || is.Frame(user_y) ) {
-=======
-
-  # Check if init is an acceptable set of user-specified starting points
-  if( is.data.frame(init) || is.matrix(init) || is.list(init) || is.Frame(init) ) {
-    parms[["init"]] <- "User"
->>>>>>> 7d03da55
     # Convert user-specified starting points to Frame
     if( is.data.frame(user_y) || is.matrix(user_y) || is.list(user_y) ) {
       if( !is.data.frame(user_y) && !is.matrix(user_y) ) user_y <- t(as.data.frame(user_y))
@@ -182,7 +175,6 @@
     if( !(missing(k)) && k!=as.integer(nrow(user_y)) ) {
       warning("Argument k is not equal to the number of rows in user-specified Y. Ignoring k. Using specified Y.")
     }
-<<<<<<< HEAD
     parms[["k"]] <- as.numeric(nrow(user_y))
   # } else if( is.null(user_y) ) {
   #  if(!missing(init) && parms[["init"]] == "User")
@@ -208,17 +200,6 @@
   } else if( !is.null(user_x) )
     stop("Argument user_x must either be null or a valid user-defined starting X matrix.")
   
-=======
-    parms[["k"]] <- as.numeric(nrow(init))
-  }
-  else if ( is.character(init) ) { # Random, PlusPlus or SVD
-    parms[["user_points"]] <- NULL
-  }
-  else{
-    stop("Argument init must be set to Random, PlusPlus, SVD, or a valid set of user-defined starting points.")
-  }
-
->>>>>>> 7d03da55
   # Error check and build model
   .h2o.modelJob('glrm', parms, h2oRestApiVersion=99)
 }