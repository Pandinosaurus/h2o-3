#' Do not echo any loading of this file
.origEchoValue <- getOption("echo")
options(echo=FALSE)
options(scipen=999)
options(stringsAsFactors=T)

#'
#'
#' ----------------- R Test Global Variables -----------------
#'
#'
H2O.IP                      <<- "127.0.0.1"
H2O.PORT                    <<- 54321
H2O.HTTPS                   <<- FALSE
USERNAME                    <<- NA_character_
PASSWORD                    <<- NA_character_
KERB.PRINCIPAL              <<- NA_character_
ON.HADOOP                   <<- FALSE
HADOOP.NAMENODE             <<- Sys.getenv("NAME_NODE")
IS.RDEMO                    <<- FALSE
IS.RUNIT                    <<- FALSE
IS.RBOOKLET                 <<- FALSE
IS.RIPYNB                   <<- FALSE
RESULTS.DIR                 <<- NULL
REST.LOG                    <<- FALSE
TEST.NAME                   <<- "RTest"
SEED                        <<- NULL
PROJECT.ROOT                <<- "h2o-3"

#'
#'
#' ----------------- Arg Parsing -----------------
#'
#'
parseArgs<-
function(args) {
  i <- 1
  while (i <= length(args)) {
      s <- args[i]
      if (s == "--usecloud") {
        i <- i + 1
        if (i > length(args)) usage()
        argsplit <- strsplit(args[i], ":")[[1]]
        H2O.IP   <<- argsplit[1]
        H2O.PORT <<- as.numeric(argsplit[2])
      } else if (s == "--hadoopNamenode") {
        i <- i + 1
        if (i > length(args)) usage()
        HADOOP.NAMENODE <<- args[i]
      } else if (s == "--https") {
        H2O.HTTPS <<- TRUE
      } else if (s == "--username") {
        i <- i + 1
        if (i > length(args)) usage()
        USERNAME <<- args[i]
      } else if (s == "--password") {
        i <- i + 1
        if (i > length(args)) usage()
        PASSWORD <<- args[i]
      } else if (s == "--kerbPrincipal") {
        i <- i + 1
        if (i > length(args)) usage()
        KERB.PRINCIPAL <<- args[i]
      } else if (s == "--onHadoop") {
        ON.HADOOP <<- TRUE
      } else if (s == "--rDemo") {
        IS.RDEMO <<- TRUE
      } else if (s == "--rUnit") {
        IS.RUNIT <<- TRUE
      } else if (s == "--rBooklet") {
        IS.RBOOKLET <<- TRUE
      } else if (s == "--rIPythonNotebook") {
        IS.RIPYNB <<- TRUE
      } else if (s == "--resultsDir") {
        i <- i + 1
        if (i > length(args)) usage()
        RESULTS.DIR <<- as.character(args[i])
      } else if (s == "--testName") {
        i <- i + 1
        if (i > length(args)) usage()
        TEST.NAME <<- args[i]
      } else if (s == '--restLog') {
        REST.LOG <<- TRUE
      }else {
        unknownArg(s)
      }
      i <- i + 1
  }
  if (sum(c(IS.RDEMO, IS.RUNIT, IS.RBOOKLET, IS.RIPYNB)) > 1) {
    print("Only one of the --rDemo, --rUnit, --rIPythonNotebook,  or --rBooklet options can be specified at a time.")
    usage()
  }
}

usage<-
function() {
  print("")
  print("Usage for:  R -f rtest.R --args [...options...]")
  print("")
  print("    --usecloud         connect to h2o on specified ip and port, where ip and port are specified as follows:")
  print("                       IP:PORT")
  print("")
  print("    --https            connect to h2o using https instead of http")
  print("")
  print("    --username         username to use for authentication to the h2o instance")
  print("")
  print("    --password         password to use for authentication to the h2o instance")
  print("")
  print("    --kerbPrincipal    Kerberos service principal")
  print("")
  print("    --onHadoop         Indication that tests will be run on h2o multinode hadoop clusters.")
  print("                       `locate` and `sandbox` runit test utilities use this indication in order to")
  print("                       behave properly. --hadoopNamenode must be specified if --onHadoop option is used.")
  print("    --hadoopNamenode   Specifies that the runit tests have access to this hadoop namenode.")
  print("                       `hadoop.namenode` runit test utility returns this value.")
  print("")
  print("    --rDemo            test is R demo")
  print("")
  print("    --rUnit            test is R unit test")
  print("")
  print("    --rBooklet         test is R booklet")
  print("")
  print("    --rIPythonNotebook test is R IPython Notebook")
  print("")
  print("    --resultsDir       the results directory.")
  print("")
  print("    --testName         name of the rdemo, runit, or rbooklet.")
  print("")
  print("    --restLog          If set, enable REST API logging. Logs will be available at <resultsDir>/rest.log.")
  print("                       Please note, that enablig REST API logging will increase the execution time and that")
  print("                       the log file might be large (> 2GB).")
  print("")
  q("no",1,FALSE) #exit with nonzero exit code
}

unknownArg<-
function(arg) {
  print("")
  print(paste0("ERROR: Unknown argument: ",arg))
  print("")
  usage()
}

#'#####################################################
#'
#'
#' h2o r test (rdemo, runit, rbooklet) setup procedure
#'
#'
#'#####################################################

h2oTestSetup <-
function() {
    # find the h2o-r and h2o-docs directories
    thisFile <- sys.frame(1)$ofile
    if (!is.null(thisFile)) {
        h2oRDir <- normalizePath(paste(dirname(thisFile),"..",sep=.Platform$file.sep))
        h2oDocsDir <- normalizePath(paste(dirname(thisFile),"..","..","h2o-docs",sep=.Platform$file.sep))
    } else {
        h2oRDir <- normalizePath(paste(dirname(R.utils::commandArgs(asValues=TRUE)$"f"),"..",sep=.Platform$file.sep))
        h2oDocsDir <- normalizePath(paste(dirname(R.utils::commandArgs(asValues=TRUE)$"f"),"..","..","h2o-docs",
                                      sep=.Platform$file.sep))
    }

    parseArgs(commandArgs(trailingOnly=TRUE)) # provided by --args

    if (all(!IS.RUNIT, !IS.RDEMO, !IS.RBOOKLET)) IS.RUNIT <<- TRUE  # default is runit test

    if (IS.RDEMO || IS.RBOOKLET || IS.RIPYNB) {
        if (!"h2o" %in% rownames(installed.packages())) {
            stop("The H2O package has not been installed on this system. Cannot execute the H2O R demo without it!") }
        require(h2o)
        if (IS.RDEMO || IS.RIPYNB) {
            # source h2o-r/demos/rdemoUtils
            invisible(source(paste(h2oRDir,"demos","rdemoUtils","utilsR.R",sep=.Platform$file.sep)))
            if (IS.RDEMO) TEST.NAME <<- removeH2OInit(TEST.NAME)
        } else {
            # source h2o-r/demos/rbookletUtils
            invisible(source(paste(h2oDocsDir,"src","booklets","v2_2015","source","rbookletUtils","utilsR.R",
            sep=.Platform$file.sep)))
        }
        strict_version_check <- TRUE
    } else if (IS.RUNIT) {
        # source h2o-r/h2o-package/R. overrides h2o package load
        to_src <- c("aggregator.R", "classes.R", "connection.R","config.R", "constants.R", "logging.R", "communication.R",
                    "kvstore.R", "frame.R", "targetencoder.R", "astfun.R","automl.R", "import.R", "parse.R", "export.R", "models.R", "edicts.R",
                    "coxph.R", "coxphutils.R", "gbm.R", "glm.R", "gam.R", "anovaglm.R", "glrm.R", "kmeans.R", "deeplearning.R", "randomforest.R", "generic.R",
                    "naivebayes.R", "pca.R", "svd.R", "locate.R", "grid.R", "word2vec.R", "w2vutils.R", "stackedensemble.R", "rulefit.R", "modelselection.R",
                    "predict.R", "xgboost.R", "isolationforest.R", "psvm.R", "segment.R", "tf-idf.R", "explain.R", "permutation_varimp.R", "extendedisolationforest.R",
<<<<<<< HEAD
                    "upliftrandomforest.R", "infogram.R", "decisiontree.R")
=======
                    "upliftrandomforest.R", "infogram.R", "isotonicregression.R", "admissibleml.R")

>>>>>>> cf291099
        src_path <- paste(h2oRDir,"h2o-package","R",sep=.Platform$file.sep)
        invisible(lapply(to_src,function(x){source(paste(src_path, x, sep = .Platform$file.sep))}))

        # source h2o-r/tests/runitUtils
        to_src <- c("utilsR.R", "pcaR.R", "deeplearningR.R", "glmR.R", "glrmR.R",
                    "gbmR.R", "kmeansR.R", "naivebayesR.R", "gridR.R", "shared_javapredict.R")
        src_path <- paste(h2oRDir,"tests","runitUtils",sep=.Platform$file.sep)
        invisible(lapply(to_src,function(x){source(paste(src_path, x, sep = .Platform$file.sep))}))

        default.packages()
        Log.info("Loaded default packages. Additional required packages must be loaded explicitly.")

        sb <- sandbox(create=TRUE)
        Log.info(paste0("Created sandbox for runit test ",TEST.NAME," in directory ",sb,".\n"))

        # setup the runit test seed
        seed <- NULL
        masterSeedFile <- paste(getwd(), "/master_seed", sep = "")
        if (file.exists(masterSeedFile)) seed <- read.table(masterSeedFile)[[1]]
        setupSeed(seed)
        h2o.logIt("[SEED] :", SEED)
        
        if (!is.na(USERNAME)) {
            Log.info(paste0("Authenticating with http-basic, username: ", USERNAME, "."))
        } else if (!is.na(KERB.PRINCIPAL)) {
            Log.info(paste0("Authenticating with spnego, principal: ", KERB.PRINCIPAL, "."))
        } else {
            Log.info(paste0("Connecting without any authentication."))
        }

        strict_version_check = FALSE
    } else {
        stop(paste0("Unrecognized test type. Must be of type rdemo, runit, or rbooklet, but got: ", TEST.NAME)) 
    }
    
    cat(sprintf("[%s] %s\n", Sys.time(), paste0("Connect to h2o on IP: ",H2O.IP,", PORT: ",H2O.PORT)))
    h2o.init(ip = H2O.IP, port = H2O.PORT, startH2O = FALSE,
             https=H2O.HTTPS, insecure=H2O.HTTPS,
             username=USERNAME, password=PASSWORD, use_spnego=!is.na(KERB.PRINCIPAL),
             strict_version_check = strict_version_check
    )

    if (!is.null(RESULTS.DIR) && REST.LOG) {
        h2o.startLogging(paste(RESULTS.DIR, "/rest.log", sep = ""))
        cat(sprintf("[%s] %s\n", Sys.time(),paste0("Started rest logging in: ",RESULTS.DIR,"/rest.log.")))
    }

    h2o.logAndEcho("------------------------------------------------------------")
    h2o.logAndEcho("")
    h2o.logAndEcho(paste("STARTING TEST: ", TEST.NAME))
    h2o.logAndEcho("")
    h2o.logAndEcho("------------------------------------------------------------")

    # clean out h2o prior to running a test
    h2o.removeAll()

    # if rdemo or rbooklet, initiate the respective test here. if runit, run.py initiates test.
    if (IS.RDEMO || IS.RBOOKLET) {
      source(TEST.NAME)
    } else if (IS.RIPYNB) {
      ipyNotebookExec(TEST.NAME)
    }
}

h2oTestSetup()
options(echo=.origEchoValue)<|MERGE_RESOLUTION|>--- conflicted
+++ resolved
@@ -187,12 +187,8 @@
                     "coxph.R", "coxphutils.R", "gbm.R", "glm.R", "gam.R", "anovaglm.R", "glrm.R", "kmeans.R", "deeplearning.R", "randomforest.R", "generic.R",
                     "naivebayes.R", "pca.R", "svd.R", "locate.R", "grid.R", "word2vec.R", "w2vutils.R", "stackedensemble.R", "rulefit.R", "modelselection.R",
                     "predict.R", "xgboost.R", "isolationforest.R", "psvm.R", "segment.R", "tf-idf.R", "explain.R", "permutation_varimp.R", "extendedisolationforest.R",
-<<<<<<< HEAD
-                    "upliftrandomforest.R", "infogram.R", "decisiontree.R")
-=======
-                    "upliftrandomforest.R", "infogram.R", "isotonicregression.R", "admissibleml.R")
-
->>>>>>> cf291099
+                    "upliftrandomforest.R", "infogram.R", "isotonicregression.R", "admissibleml.R", "decisiontree.R")
+
         src_path <- paste(h2oRDir,"h2o-package","R",sep=.Platform$file.sep)
         invisible(lapply(to_src,function(x){source(paste(src_path, x, sep = .Platform$file.sep))}))
 
