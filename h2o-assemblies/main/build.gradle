--- conflicted
+++ resolved
@@ -57,18 +57,16 @@
         api('net.minidev:json-smart:2.4.10') {
             because 'Fixes CVE-2023-1370'
         }
-<<<<<<< HEAD
         api('org.jetbrains.kotlin:kotlin-stdlib:1.6.21') {
             because 'Fixes CVE-2020-29582'
             because 'Fixes CVE-2022-24329'
-=======
+        }
         api('org.codehaus.jettison:jettison:1.5.4') {
             because 'Fixes CVE-2023-1436'
             because 'Fixes CVE-2022-45693'
             because 'Fixes CVE-2022-45685'
             because 'Fixes CVE-2022-40150'
             because 'Fixes CVE-2022-40149'
->>>>>>> 04aaff9b
         }
         api('com.google.guava:guava:32.0.1-jre') {
             because 'Fixes CVE-2023-2976'
