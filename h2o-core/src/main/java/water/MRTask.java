--- conflicted
+++ resolved
@@ -463,19 +463,13 @@
     assert getCompleter()==null; // No completer allowed here; FJ never awakens threads with completers
     do {
       try {
-<<<<<<< HEAD
         if(fjManagedBlock)
           ForkJoinPool.managedBlock(this);
         else
           // For the cases when we really want to block this thread without FJ framework scheduling a new worker thread.
           // Model use is in MultifileParseTask - we want to be parsing at most cluster ncores files in parallel.
           block();
-        Throwable ex = getDException();
-        if (ex != null) throw ex;
-=======
-        ForkJoinPool.managedBlock(this);
         join(); // Throw any exception the map call threw
->>>>>>> a8e35c75
       } catch (InterruptedException ignore) {
         // do nothing
       } catch (Throwable re) {
