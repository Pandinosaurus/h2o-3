--- conflicted
+++ resolved
@@ -420,7 +420,6 @@
     final String outputString = toStringQuotedElements(emptyNames);
     assertEquals("[]", outputString);
   }
-<<<<<<< HEAD
 
   @Test
   public void testMinMax() {
@@ -443,7 +442,6 @@
 
     assertEquals("Result is not correct", res, res2, 1e-3);
   }
-=======
   
   @Test
   public void testToStringQuotedElements_with_max_items() {
@@ -462,6 +460,4 @@
     assertEquals("[\"1\", \"2\", \"3\"]", toStringQuotedElements(names, 3));
     assertEquals("[\"1\", \"2\", \"3\"]", toStringQuotedElements(names, 4));
   }
-
->>>>>>> 59119826
 }