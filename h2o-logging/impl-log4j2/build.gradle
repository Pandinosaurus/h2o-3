--- conflicted
+++ resolved
@@ -5,13 +5,8 @@
 }
 
 dependencies {
-<<<<<<< HEAD
-    api("org.apache.logging.log4j:log4j-1.2-api:2.16.0")
-    api("org.apache.logging.log4j:log4j-core:2.16.0")
-=======
-    compile("org.apache.logging.log4j:log4j-1.2-api:2.17.0")
-    compile("org.apache.logging.log4j:log4j-core:2.17.0")
->>>>>>> 9c8757ca
+    api("org.apache.logging.log4j:log4j-1.2-api:2.17.0")
+    api("org.apache.logging.log4j:log4j-core:2.17.0")
 
     testImplementation group: 'junit', name: 'junit', version: '4.12'
 }