--- conflicted
+++ resolved
@@ -1397,15 +1397,9 @@
 
         :param type: the type of metric plot (currently, only ROC curve ('roc') and Precision Recall curve ('pr') are supported).
         :param server: if True, generate plot inline using matplotlib's "Agg" backend.
-<<<<<<< HEAD
-        :param save_to_file: filename to save the plot to
+        :param save_plot_path: filename to save the plot to
         :param plot: True to plot curve, False to get a tuple of values at axis x and y of the plot 
-            (tprs and fprs for AUC, recall and precision for PR)
-=======
-        :param save_plot_path filename to save the plot to
-        :param plot True to plot curve, False to get a tuple of values at axis x and y of the plot 
                 (tprs and fprs for AUC, recall and precision for PR)
->>>>>>> 2f00d2f3
         
         :returns: None or values of x and y axis of the plot + the resulting plot (can be accessed using result.figure())
 
