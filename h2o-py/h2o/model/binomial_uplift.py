--- conflicted
+++ resolved
@@ -19,8 +19,7 @@
         If all are ``False`` (default), then return the training metric AUUC value.
         If more than one option is set to ``True``, then return a dictionary of metrics where the 
         keys are "train" and "valid".
-        
-<<<<<<< HEAD
+
         :param bool train: If ``True``, return the AUUC value for the training data.
         :param bool valid: If ``True``, return the AUUC value for the validation data.
         :param metric: AUUC metric type. One of:
@@ -28,56 +27,47 @@
             - "qini"
             - "lift"
             - "gain"
-            - "None" (default; metric set in parameters) 
-=======
+            - "None" (default; metric set in parameters)     
+        
+        :returns: AUUC value for the specified key(s).
+
+        :examples:
+        
+        >>> from h2o.estimators import H2OUpliftRandomForestEstimator
+        >>> train = h2o.import_file("https://s3.amazonaws.com/h2o-public-test-data/smalldata/uplift/criteo_uplift_13k.csv")
+        >>> treatment_column = "treatment"
+        >>> response_column = "conversion"
+        >>> train[treatment_column] = train[treatment_column].asfactor()
+        >>> train[response_column] = train[response_column].asfactor()
+        >>> predictors = ["f1", "f2", "f3", "f4", "f5", "f6"]
+        >>>
+        >>> uplift_model = H2OUpliftRandomForestEstimator(ntrees=10, 
+        ...                                               max_depth=5,
+        ...                                               treatment_column=treatment_column,
+        ...                                               uplift_metric="kl",
+        ...                                               distribution="bernoulli",
+        ...                                               min_rows=10,
+        ...                                               auuc_type="gain")
+        >>> uplift_model.train(y=response_column, x=predictors, training_frame=train)
+        >>> uplift_model.auuc() # <- Default: return training metric value
+        >>> uplift_model.auuc(train=True,  valid=True)
+        """
+        assert metric in [None, 'qini', 'lift', 'gain'], "AUUC metric "+metric+" should be None, 'qini','lift' or 'gain'."
+        return self._delegate_to_metrics(metric=metric, method='auuc', train=train, valid=valid)
+
+    @deprecated_params_order(old_sig=_old_sig, is_called_with_old_sig=_is_called_with_old_sig)
+    def auuc_normalized(self, metric=None, train=False, valid=False):
+        """
+        Retrieve normalized area under uplift curve (AUUC) value for the specified metrics in model params.
+
+        If all are ``False`` (default), then return the training metric normalized AUUC value.
+        If more than one options is set to ``True``, then return a dictionary of metrics where the 
+        keys are "train" and "valid".
+
         :param metric: AUUC metric type ("qini", "lift", "gain", default is None which means metric set in parameters)
         :param bool train: If True, return the AUUC value for the training data.
         :param bool valid: If True, return the AUUC value for the validation data.
->>>>>>> ad8f37ab
-    
-        
-        :returns: AUUC value for the specified key(s).
-
-        :examples:
-        
-        >>> from h2o.estimators import H2OUpliftRandomForestEstimator
-        >>> train = h2o.import_file("https://s3.amazonaws.com/h2o-public-test-data/smalldata/uplift/criteo_uplift_13k.csv")
-        >>> treatment_column = "treatment"
-        >>> response_column = "conversion"
-        >>> train[treatment_column] = train[treatment_column].asfactor()
-        >>> train[response_column] = train[response_column].asfactor()
-        >>> predictors = ["f1", "f2", "f3", "f4", "f5", "f6"]
-        >>>
-        >>> uplift_model = H2OUpliftRandomForestEstimator(ntrees=10, 
-        ...                                               max_depth=5,
-        ...                                               treatment_column=treatment_column,
-        ...                                               uplift_metric="kl",
-        ...                                               distribution="bernoulli",
-        ...                                               min_rows=10,
-        ...                                               auuc_type="gain")
-        >>> uplift_model.train(y=response_column, x=predictors, training_frame=train)
-        >>> uplift_model.auuc() # <- Default: return training metric value
-        >>> uplift_model.auuc(train=True,  valid=True)
-        """
-        assert metric in [None, 'qini', 'lift', 'gain'], "AUUC metric "+metric+" should be None, 'qini','lift' or 'gain'."
-        return self._delegate_to_metrics(metric=metric, method='auuc', train=train, valid=valid)
-
-    @deprecated_params_order(old_sig=_old_sig, is_called_with_old_sig=_is_called_with_old_sig)
-    def auuc_normalized(self, metric=None, train=False, valid=False):
-        """
-        Retrieve normalized area under uplift curve (AUUC) value for the specified metrics in model params.
-
-        If all are ``False`` (default), then return the training metric normalized AUUC value.
-        If more than one options is set to ``True``, then return a dictionary of metrics where the 
-        keys are "train" and "valid".
-
-        :param metric: AUUC metric type ("qini", "lift", "gain", default is None which means metric set in parameters)
-        :param bool train: If True, return the AUUC value for the training data.
-        :param bool valid: If True, return the AUUC value for the validation data.
-<<<<<<< HEAD
         :param metric: AUUC metric type. One of:
-=======
->>>>>>> ad8f37ab
 
             - "qini"
             - "lift"
@@ -119,7 +109,6 @@
         If more than one option is set to ``True``, then return a dictionary of metrics where the 
         keys are "train" and "valid".
         
-<<<<<<< HEAD
         :param bool train: If ``True``, return the uplift values for the training data.
         :param bool valid: If ``True``, return the uplift values for the validation data.
         :param metric: Uplift metric type. One of:
@@ -127,11 +116,10 @@
             - "qini" (default)
             - "lift"
             - "gain"
-=======
+            
         :param metric: Uplift metric type ("qini", "lift", "gain", default is "qini")
         :param bool train: If True, return the uplift values for the training data.
         :param bool valid: If True, return the uplift values for the validation data.
->>>>>>> ad8f37ab
         
         :returns: a list of uplift values for the specified key(s).
 
@@ -168,7 +156,6 @@
         If more than one option is set to ``True``, then return a dictionary of metrics where the 
         keys are "train" and "valid".
         
-<<<<<<< HEAD
         :param bool train: If ``True``, return the uplift values for the training data.
         :param bool valid: If ``True``, return the uplift values for the validation data.
         :param metric: Uplift metric type. One of:
@@ -176,11 +163,6 @@
             - "qini" (default)
             - "lift"
             - "gain"
-=======
-        :param metric: Uplift metric type ("qini", "lift", "gain", default is "qini")
-        :param bool train: If True, return the uplift values for the training data.
-        :param bool valid: If True, return the uplift values for the validation data.
->>>>>>> ad8f37ab
         
         :returns: a list of normalized uplift values for the specified key(s).
 
