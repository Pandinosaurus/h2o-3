--- conflicted
+++ resolved
@@ -32,17 +32,6 @@
         search (values).
     :param str grid_id: The unique id assigned to the resulting grid object. If none is given, an id will
         automatically be generated.
-<<<<<<< HEAD
-    :param search_criteria:  A dictionary of directives which control the search of the hyperparameter space.
-        The default strategy "Cartesian" covers the entire space of hyperparameter combinations. Specify the
-        "RandomDiscrete" strategy to get random search of all the combinations of your hyperparameters.
-        RandomDiscrete should usually be combined with at least one early stopping criterion: max_models
-        and/or max_runtime_secs, e.g::
-    :param parallelism: Level of parallelism during grid model building. 1 = sequential building (default). 
-         Use the value of 0 for adaptive parallelism - decided by H2O. Any number > 1 sets the exact number of models
-         built in parallel.
-
-=======
     :param search_criteria:  The optional dictionary of directives which control the search of the hyperparameter space.
         The dictionary can include values for: ``strategy``, ``max_models``, ``max_runtime_secs``, ``stopping_metric``, 
         ``stopping_tolerance``, ``stopping_rounds`` and ``seed``. The default strategy, "Cartesian", covers the entire space of 
@@ -56,7 +45,6 @@
             ...             "max_models": 100, "stopping_metric": "AUTO",
             ...             "stopping_tolerance": 0.00001, "stopping_rounds": 5,
             ...             "seed": 123456}
->>>>>>> c459a289
             >>> criteria = {"strategy": "RandomDiscrete", "max_models": 42,
             ...             "max_runtime_secs": 28800, "seed": 1234}
             >>> criteria = {"strategy": "RandomDiscrete", "stopping_metric": "AUTO",
@@ -1312,8 +1300,7 @@
         :param bool valid: If valid is True, then return the Gini Coefficient value for the validation data.
         :param bool xval:  If xval is True, then return the Gini Coefficient value for the cross validation data.
 
-<<<<<<< HEAD
-        :returns: The Gini Coefficient for this binomial model.
+        :returns: The Gini Coefficient for the models in this grid.
 
         :examples:
 
@@ -1328,9 +1315,6 @@
         ...                    hyper_params)
         >>> gs.train(x=x,y=y, training_frame=benign)
         >>> gs.gini()
-=======
-        :returns: The Gini Coefficient for the models in this grid.
->>>>>>> c459a289
         """
         return {model.model_id: model.gini(train, valid, xval) for model in self.models}
 
