--- conflicted
+++ resolved
@@ -213,11 +213,7 @@
     return cmiRelFrame;
   }
   
-<<<<<<< HEAD
-  public static void removeFromDKV(List<Key<Frame>> generatedFrameKeys) {
-=======
   public static void removeFromDKV(Key<Frame>[] generatedFrameKeys) {
->>>>>>> f344639f
     for (Key<Frame> oneFrameKey : generatedFrameKeys)
       if (null != oneFrameKey)
         DKV.remove(oneFrameKey);
@@ -263,11 +259,7 @@
 
   public static void extractInfogramInfo(InfogramModel infoModel, double[][] cmiRaw, 
                                          List<List<String>> columns, int foldIndex) {
-<<<<<<< HEAD
     Frame validFrame = DKV.getGet(infoModel._output._admissible_score_key_valid);
-=======
-    Frame validFrame = DKV.getGet(infoModel._output._relevance_cmi_key_valid);
->>>>>>> f344639f
     // relCMIFrame contains c1:column, c2:admissible, c3:admissible_index, c4:relevance, c5:cmi, c6 cmi_raw
     cmiRaw[foldIndex] = vec2array(validFrame.vec(_CMI_RAW_INDEX));
     String[] oneColumn = strVec2array(validFrame.vec(_COLUMN_INDEX));
