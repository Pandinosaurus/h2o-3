.. _custom_metric_func:

``custom_metric_func``
----------------------

<<<<<<< HEAD
- Available in: GBM, DRF, Deeplearning, Stacked Ensembles
=======
- Available in: GBM, DRF, GLM
>>>>>>> d6e1c310
- Hyperparameter: no

Description
~~~~~~~~~~~

Use this option to specify a custom evaluation function. A custom metric function can be used to produce adhoc scoring metrics if actuals are presented.

**Note**: This option is only supported in the Python client.

**Note**: In Deeplearning, custom metric is not supported for Auto-encoder option.

Related Parameters
~~~~~~~~~~~~~~~~~~

- `upload_custom_metric <upload_custom_metric.html>`__
- `stopping_metric <stopping_metric.html>`__

Example
~~~~~~~

.. tabs::

   .. code-tab:: python

		import h2o
		from h2o.estimators.gbm import H2OGradientBoostingEstimator
		h2o.init()
		h2o.cluster().show_status()

		# import the airlines dataset:
		# This dataset is used to classify whether a flight will be delayed 'YES' or not "NO"
		# original data can be found at http://www.transtats.bts.gov/
		airlines= h2o.import_file("https://s3.amazonaws.com/h2o-public-test-data/smalldata/airlines/allyears2k_headers.zip")

		# convert columns to factors
		airlines["Year"] = airlines["Year"].asfactor()
		airlines["Month"] = airlines["Month"].asfactor()
		airlines["DayOfWeek"] = airlines["DayOfWeek"].asfactor()
		airlines["Cancelled"] = airlines["Cancelled"].asfactor()
		airlines['FlightNum'] = airlines['FlightNum'].asfactor()

		# set the predictor names and the response column name
		predictors = ["Origin", "Dest", "Year", "UniqueCarrier", "DayOfWeek", "Month", "Distance", "FlightNum"]
		response = "IsDepDelayed"

		# split into train and validation sets 
		train, valid = airlines.split_frame(ratios=[.8], seed=1234)

		# try using the `stopping_metric` parameter: 
		# since this is a classification problem we will look at the AUC
		# you could also choose logloss, or misclassification, among other options
		# train your model, where you specify the stopping_metric, stopping_rounds, 
		# and stopping_tolerance
		# initialize the estimator then train the model
		airlines_gbm = H2OGradientBoostingEstimator(stopping_metric="auc",
		                                            stopping_rounds=3,
		                                            stopping_tolerance=1e-2,
		                                            seed=1234)
		airlines_gbm.train(x=predictors, y=response, training_frame=train, validation_frame=valid)

		# print the auc for the validation data
		airlines_gbm.auc(valid=True)

		# Use a custom metric
		# Create a custom RMSE Model metric and save as mm_rmse.py
		# Note that this references a java class java.lang.Math
		class CustomRmseFunc:
		def map(self, pred, act, w, o, model):
		    idx = int(act[0])
		    err = 1 - pred[idx + 1] if idx + 1 < len(pred) else 1
		    return [err * err, 1]

		def reduce(self, l, r):
		    return [l[0] + r[0], l[1] + r[1]]

		def metric(self, l):
		    # Use Java API directly
		    import java.lang.Math as math
		    return math.sqrt(l[0] / l[1])

		# Upload the custom metric
		custom_mm_func = h2o.upload_custom_metric(CustomRmseFunc, 
		                                          func_name="rmse", 
		                                          func_file="mm_rmse.py")

		# Train the model
		model = H2OGradientBoostingEstimator(ntrees=3, 
		                                     max_depth=5,
		                                     score_each_iteration=True,
		                                     custom_metric_func=custom_mm_func,
		                                     stopping_metric="custom",
		                                     stopping_tolerance=0.1,
		                                     stopping_rounds=3)
		model.train(x=predictors, y=response, training_frame=train, validation_frame=valid)<|MERGE_RESOLUTION|>--- conflicted
+++ resolved
@@ -3,11 +3,7 @@
 ``custom_metric_func``
 ----------------------
 
-<<<<<<< HEAD
-- Available in: GBM, DRF, Deeplearning, Stacked Ensembles
-=======
-- Available in: GBM, DRF, GLM
->>>>>>> d6e1c310
+- Available in: GBM, DRF, Deeplearning, Stacked Ensembles, GLM
 - Hyperparameter: no
 
 Description
