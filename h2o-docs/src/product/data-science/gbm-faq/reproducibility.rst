--- conflicted
+++ resolved
@@ -61,7 +61,7 @@
 
 4. Save the H2O logs.  Refer to [Downloading Logs](https://github.com/h2oai/h2o-3/blob/master/h2o-docs/src/product/logs.rst)
 
-<<<<<<< HEAD
+
  You do not need to explicitly set a seed to make a GBM model reproducible.  If no seed is set, then H2O-3 will randomly choose a seed.  This seed is saved in the binary model.  To reproduce your model, you can extract the seed from the binary model and re-train the GBM with the seed set.
    
  .. tabs::
@@ -85,7 +85,7 @@
          seed = gbm_v1.params.get('seed').get('actual')
          gbm_v2 = H2OGradientBoostingEstimator(sample_rate = 0.7, seed = seed)
          gbm_v2.train(y = "Species", training_frame = df)
-=======
+
 5. Train the GBM model using the same:
 
  - training data (information about the training data saved in Step 1)
@@ -94,28 +94,27 @@
 
 You do not need to explicitly set a seed to make a GBM model reproducible.  If no seed is set, then H2O-3 will randomly choose a seed.  This seed is saved in the binary model.  To reproduce your model, you can extract the seed from the binary model and re-train the GBM with the seed set.
  
-.. example-code::
-  .. code-block:: r
-
-     # Train GBM without Seed
-     gbm_v1 <- h2o.gbm(y = "Species", training_frame = df, sample_rate = 0.7)
-
-     # Reproduce GBM
-     seed <- h2o.get_seed(gbm_v1)
-     gbm_v2 <- h2o.gbm(y = "Species", training_frame = df, sample_rate = 0.7, seed = seed)
-
-  .. code-block:: python
->>>>>>> bd14a83d
-
-     # Train GBM without Seed
-     from h2o.estimators import H2OGradientBoostingEstimator
-     gbm_v1 = H2OGradientBoostingEstimator(sample_rate = 0.7)
-     gbm_v1.train(y = "Species", training_frame = df)
-
-     # Reproduce GBM
-     seed = gbm_v1.params.get('seed').get('actual')
-     gbm_v2 = H2OGradientBoostingEstimator(sample_rate = 0.7, seed = seed)
-     gbm_v2.train(y = "Species", training_frame = df)
+.. tabs::
+  .. code-tab:: r R
+
+       # Train GBM without Seed
+       gbm_v1 <- h2o.gbm(y = "Species", training_frame = df, sample_rate = 0.7)
+
+       # Reproduce GBM
+       seed <- h2o.get_seed(gbm_v1)
+       gbm_v2 <- h2o.gbm(y = "Species", training_frame = df, sample_rate = 0.7, seed = seed)
+
+  .. code-tab:: python
+
+       # Train GBM without Seed
+       from h2o.estimators import H2OGradientBoostingEstimator
+       gbm_v1 = H2OGradientBoostingEstimator(sample_rate = 0.7)
+       gbm_v1.train(y = "Species", training_frame = df)
+
+       # Reproduce GBM
+       seed = gbm_v1.params.get('seed').get('actual')
+       gbm_v2 = H2OGradientBoostingEstimator(sample_rate = 0.7, seed = seed)
+       gbm_v2.train(y = "Species", training_frame = df)
 
 How can I reproduce a model if machines have a different number of CPU cores?
 #############################################################################
@@ -128,7 +127,7 @@
 
 **If the logs show that rebalancing has occurred, reproducibility is not possible.** If the logs do not mention rebalancing, continue to Step 2.
 
-<<<<<<< HEAD
+
    .. tabs::
       .. code-tab:: r R
 
@@ -145,7 +144,7 @@
            setup = h2o.parse_setup(raw_train)
            setup['chunk_size'] = CHUNK_SIZE_TRAIN
            training_frame = h2o.parse_raw(setup)
-=======
+
 2. In the logs of the initial model, search for the line that says: **ParseSetup heuristic**. On that line in the logs, the chunk size will be defined. In this example, the chunk size is 1016493.
 
 
@@ -154,23 +153,22 @@
   
 3. Load data with the defined chunk size.
 
- .. example-code::
-    .. code-block:: r
->>>>>>> bd14a83d
-
-     # Load data with defined chunk size
-     raw_train <- h2o.importFile(PATH_TO_TRAIN_FILE, parse = FALSE)
-     training_frame <- h2o.parseRaw(data=raw_train, 
-                                    chunk_size = CHUNK_SIZE_TRAIN, 
-                                    destination_frame = "train.hex")
-
-    .. code-block:: python
-
-     # Load data with defined chunk size       
-     raw_train = h2o.import_file(PATH_TO_TRAIN_FILE, parse = False)
-     setup = h2o.parse_setup(raw_train)
-     setup['chunk_size'] = CHUNK_SIZE_TRAIN
-     training_frame = h2o.parse_raw(setup)
+ .. tabs::
+    .. code-tab:: r R
+
+       # Load data with defined chunk size
+       raw_train <- h2o.importFile(PATH_TO_TRAIN_FILE, parse = FALSE)
+       training_frame <- h2o.parseRaw(data=raw_train, 
+                                      chunk_size = CHUNK_SIZE_TRAIN, 
+                                      destination_frame = "train.hex")
+
+    .. code-tab:: python
+
+       # Load data with defined chunk size       
+       raw_train = h2o.import_file(PATH_TO_TRAIN_FILE, parse = False)
+       setup = h2o.parse_setup(raw_train)
+       setup['chunk_size'] = CHUNK_SIZE_TRAIN
+       training_frame = h2o.parse_raw(setup)
 
 4. Repeat Steps 2-3 if you used validation data.  
 5. Train your model. If you are using Flow, you will be able to see the datasets from the Frames menu when you select **Data > List All Frames**. 
