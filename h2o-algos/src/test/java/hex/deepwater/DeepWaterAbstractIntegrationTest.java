package hex.deepwater;

import deepwater.backends.BackendModel;
import deepwater.backends.BackendParams;
import deepwater.backends.BackendTrain;
import deepwater.backends.RuntimeOptions;
import deepwater.datasets.ImageDataSet;
import hex.FrameSplitter;
import hex.Model;
import hex.ModelMetricsBinomial;
import hex.ModelMetricsMultinomial;
import hex.splitframe.ShuffleSplitFrame;
import org.joda.time.format.DateTimeFormat;
import org.joda.time.format.DateTimeFormatter;
import org.junit.*;
import water.*;
import water.exceptions.H2OIllegalArgumentException;
import water.fvec.Frame;
import water.fvec.NFSFileVec;
import water.fvec.Vec;
import water.parser.ParseDataset;
import water.util.FileUtils;
import water.util.Log;
import water.util.StringUtils;
import water.util.TwoDimTable;

import java.io.*;
import java.util.ArrayList;
import java.util.Arrays;

import static hex.deepwater.DeepWaterParameters.Network.*;
import static hex.genmodel.algos.deepwater.DeepwaterMojoModel.createDeepWaterBackend;

public abstract class DeepWaterAbstractIntegrationTest extends TestUtil {

  protected BackendTrain backend;
  abstract DeepWaterParameters.Backend getBackend();

  @BeforeClass
  static public void stall() { stall_till_cloudsize(1); }

  @BeforeClass
  public static void checkBackend() { Assume.assumeTrue(DeepWater.haveBackend()); }

  @Before
  public void createBackend() throws Exception {
    backend = createDeepWaterBackend(getBackend().toString());
    Assert.assertTrue(backend != null);
  }

  @Test
  public void memoryLeakTest() {
    DeepWaterModel m = null;
    Frame tr = null;
    int counter=3;
    while(counter-- > 0) {
      try {
        DeepWaterParameters p = new DeepWaterParameters();
        p._backend = getBackend();
        p._train = (tr=parse_test_file("bigdata/laptop/deepwater/imagenet/cat_dog_mouse.csv"))._key;
        p._response_column = "C2";
        p._network = DeepWaterParameters.Network.vgg;
        p._learning_rate = 1e-4;
        p._mini_batch_size = 8;
        p._train_samples_per_iteration = 8;
        p._epochs = 1e-3;
        m = new DeepWater(p).trainModel().get();
        Log.info(m);
      } finally {
        if (m!=null) m.delete();
        if (tr!=null) tr.remove();
      }
    }
  }

  void trainSamplesPerIteration(int samples, int expected) {
    DeepWaterModel m = null;
    Frame tr = null;
    try {
      DeepWaterParameters p = new DeepWaterParameters();
      p._backend = getBackend();
      p._train = (tr=parse_test_file("bigdata/laptop/deepwater/imagenet/cat_dog_mouse.csv"))._key;
      p._response_column = "C2";
      p._learning_rate = 1e-3;
      p._epochs = 3;
      p._train_samples_per_iteration = samples;
      m = new DeepWater(p).trainModel().get();
      Assert.assertEquals(expected,m.iterations);
    } finally {
      if (m!=null) m.delete();
      if (tr!=null) tr.remove();
    }
  }

  @Test public void trainSamplesPerIteration0() { trainSamplesPerIteration(0,3); }
  @Test public void trainSamplesPerIteration_auto() { trainSamplesPerIteration(-2,1); }
  @Test public void trainSamplesPerIteration_neg1() { trainSamplesPerIteration(-1,3); }
  @Test public void trainSamplesPerIteration_32() { trainSamplesPerIteration(32,26); }
  @Test public void trainSamplesPerIteration_1000() { trainSamplesPerIteration(1000,1); }

  @Test
  public void overWriteWithBestModel() {
    DeepWaterModel m = null;
    Frame tr = null;
    try {
      DeepWaterParameters p = new DeepWaterParameters();
      p._backend = getBackend();
      p._train = (tr=parse_test_file("bigdata/laptop/deepwater/imagenet/cat_dog_mouse.csv"))._key;
      p._response_column = "C2";
      p._epochs = 50;
      p._learning_rate = 0.01;
      p._momentum_start = 0.5;
      p._momentum_stable = 0.5;
      p._stopping_rounds = 0;
      p._image_shape = new int[]{28,28};
      p._network = lenet;
      p._problem_type = DeepWaterParameters.ProblemType.image;
      // score a lot
      p._train_samples_per_iteration = p._mini_batch_size;
      p._score_duty_cycle = 1;
      p._score_interval = 0;
      p._overwrite_with_best_model = true;

      m = new DeepWater(p).trainModel().get();
      Log.info(m);
      Assert.assertTrue(((ModelMetricsMultinomial)m._output._training_metrics).logloss()<2);
    } finally {
      if (m!=null) m.remove();
      if (tr!=null) tr.remove();
    }
  }

  void checkConvergence(int channels, DeepWaterParameters.Network network, int epochs) {
    DeepWaterModel m = null;
    Frame tr = null;
    try {
      DeepWaterParameters p = new DeepWaterParameters();
      p._backend = getBackend();
      p._train = (tr=parse_test_file("bigdata/laptop/deepwater/imagenet/cat_dog_mouse.csv"))._key;
      p._response_column = "C2";
      p._network = network;
      p._learning_rate = 1e-3;
      p._epochs = epochs;
      p._channels = channels;
      if (network == DeepWaterParameters.Network.vgg) {
        p._mini_batch_size = 8; //~6GB with mxnet
      } else if (network == DeepWaterParameters.Network.resnet) {
        p._mini_batch_size = 16; //~6GB with mxnet
        p._learning_rate = 1e-4;
      } else if (network == DeepWaterParameters.Network.alexnet) {
        p._mini_batch_size = 128; //~3GB with mxnet
        p._learning_rate = 1e-4;
      } else {
        p._mini_batch_size = 32; //<=6GB with mxnet
      }
      p._problem_type = DeepWaterParameters.ProblemType.image;

      m = new DeepWater(p).trainModel().get();
      Log.info(m);
      System.out.println("Accuracy " + m._output._training_metrics.cm().accuracy());
      Assert.assertTrue(m._output._training_metrics.cm().accuracy()>0.9);
    } finally {
      if (m!=null) m.delete();
      if (tr!=null) tr.remove();
    }
  }

<<<<<<< HEAD
  @Ignore // too slow takes 1h
  @Test public void convergenceInceptionColor() { checkConvergence(3, inception_bn, 500); }
  @Ignore // too slow takes 38 min
  @Test public void convergenceInceptionGrayScale() { checkConvergence(1, inception_bn, 500); }
=======
  @Test public void convergenceInceptionColor() { checkConvergence(3, inception_bn, 150); }
  @Test public void convergenceInceptionGrayScale() { checkConvergence(1, inception_bn, 150); }
>>>>>>> 93c54604

  @Test public void convergenceGoogleNetColor() { checkConvergence(3, DeepWaterParameters.Network.googlenet, 150); }
  @Test public void convergenceGoogleNetGrayScale() { checkConvergence(1, DeepWaterParameters.Network.googlenet, 150); }

  @Test public void convergenceLenetColor() { checkConvergence(3, lenet, 300); }
  @Test public void convergenceLenetGrayScale() { checkConvergence(1, lenet, 150); }

  @Test public void convergenceVGGColor() { checkConvergence(3, DeepWaterParameters.Network.vgg, 150); }
  @Test public void convergenceVGGGrayScale() { checkConvergence(1, DeepWaterParameters.Network.vgg, 150); }

  @Test public void convergenceResnetColor() { checkConvergence(3, resnet, 150); }
  @Test public void convergenceResnetGrayScale() { checkConvergence(1, resnet, 150); }

  @Test public void convergenceAlexnetColor() { checkConvergence(3, alexnet, 150); }
  @Test public void convergenceAlexnetGrayScale() { checkConvergence(1, alexnet, 150); }

  //FIXME
  @Ignore
  @Test
  public void reproInitialDistribution() {
    final int REPS=3;
    double[] values=new double[REPS];
    for (int i=0;i<REPS;++i) {
      DeepWaterModel m = null;
      Frame tr = null;
      try {
        DeepWaterParameters p = new DeepWaterParameters();
        p._backend = getBackend();
        p._train = (tr = parse_test_file("bigdata/laptop/deepwater/imagenet/cat_dog_mouse.csv"))._key;
        p._response_column = "C2";
        p._learning_rate = 0; //no updates to original weights
        p._seed = 1234;
        p._epochs = 1; //for some reason, can't use 0 epochs
        p._channels = 1;
        p._train_samples_per_iteration = 0;
        m = new DeepWater(p).trainModel().get();
        Log.info(m);
        values[i]=((ModelMetricsMultinomial)m._output._training_metrics).logloss();
      } finally {
        if (m != null) m.delete();
        if (tr != null) tr.remove();
      }
    }
    for (int i=1;i<REPS;++i) Assert.assertEquals(values[0],values[i],1e-5*values[0]);
  }

  @Test
  public void reproInitialDistributionNegativeTest() {
    final int REPS=3;
    double[] values=new double[REPS];
    for (int i=0;i<REPS;++i) {
      DeepWaterModel m = null;
      Frame tr = null;
      try {
        DeepWaterParameters p = new DeepWaterParameters();
        p._backend = getBackend();
        p._train = (tr=parse_test_file("bigdata/laptop/deepwater/imagenet/cat_dog_mouse.csv"))._key;
        p._response_column = "C2";
        p._learning_rate = 0; //no updates to original weights
        p._seed = i;
        p._epochs = 1; //for some reason, can't use 0 epochs
        p._channels = 1;
        p._train_samples_per_iteration = 0;
        m = new DeepWater(p).trainModel().get();
        Log.info(m);
        values[i] = ((ModelMetricsMultinomial)m._output._training_metrics).logloss();
      } finally {
        if (m!=null) m.delete();
        if (tr!=null) tr.remove();
      }
    }
    for (int i=1;i<REPS;++i) Assert.assertNotEquals(values[0],values[i],1e-5*values[0]);
  }

  // Pure convenience wrapper
  @Ignore @Test public void settingModelInfoAll() {
    for (DeepWaterParameters.Network network : DeepWaterParameters.Network.values()) {
      if (network== DeepWaterParameters.Network.user) continue;
      if (network== DeepWaterParameters.Network.auto) continue;
      settingModelInfo(network);
    }
  }

  @Test public void settingModelInfoAlexnet() { settingModelInfo(alexnet); }
  @Test public void settingModelInfoLenet() { settingModelInfo(lenet); }
  @Test public void settingModelInfoVGG() { settingModelInfo(DeepWaterParameters.Network.vgg); }
  @Test public void settingModelInfoInception() { settingModelInfo(inception_bn); }
  @Test public void settingModelInfoResnet() { settingModelInfo(resnet); }

  void settingModelInfo(DeepWaterParameters.Network network) {
    DeepWaterModel m1 = null;
    DeepWaterModel m2 = null;
    Frame tr = null;
    try {
      DeepWaterParameters p = new DeepWaterParameters();
      p._backend = getBackend();
      p._train = (tr=parse_test_file("bigdata/laptop/deepwater/imagenet/cat_dog_mouse.csv"))._key;
      p._response_column = "C2";
      p._network = network;
      p._mini_batch_size = 2;
      p._epochs = 0.01;
//      p._learning_rate = 0; //needed pass the test for inception/resnet
      p._seed = 1234;
      p._score_training_samples = 0;
      p._train_samples_per_iteration = p._mini_batch_size;
      p._problem_type = DeepWaterParameters.ProblemType.image;

      // first model
      Job j1 = new DeepWater(p).trainModel();
      m1 = (DeepWaterModel)j1.get();
      int h1 = Arrays.hashCode(m1.model_info()._modelparams);
      m1.doScoring(tr,null,j1._key,m1.iterations,true);
      double l1 = m1.loss();

      // second model (different seed)
      p._seed = 4321;
      Job j2 = new DeepWater(p).trainModel();
      m2 = (DeepWaterModel)j2.get();
//      m2.doScoring(tr,null,j2._key,m2.iterations,true);
//      double l2 = m2.loss();
      int h2 = Arrays.hashCode(m2.model_info()._modelparams);

      // turn the second model into the first model
      m2.removeNativeState();
      DeepWaterModelInfo mi = IcedUtils.deepCopy(m1.model_info());
      m2.set_model_info(mi);
      m2.doScoring(tr,null,j2._key,m2.iterations,true);
      double l3 = m2.loss();
      int h3 = Arrays.hashCode(m2.model_info()._modelparams);

      Log.info("Checking assertions for network: " + network);
      Assert.assertNotEquals(h1, h2);
      Assert.assertEquals(h1, h3);
      Assert.assertEquals(l1, l3, 1e-5*l1);
    } finally {
      if (m1!=null) m1.delete();
      if (m2!=null) m2.delete();
      if (tr!=null) tr.remove();
    }
  }

  //FIXME
  @Ignore
  @Test
  public void reproTraining() {
    final int REPS=3;
    double[] values=new double[REPS];
    for (int i=0;i<REPS;++i) {
      DeepWaterModel m = null;
      Frame tr = null;
      try {
        DeepWaterParameters p = new DeepWaterParameters();
        p._backend = getBackend();
        p._train = (tr=parse_test_file("bigdata/laptop/deepwater/imagenet/cat_dog_mouse.csv"))._key;
        p._response_column = "C2";
        p._learning_rate = 1e-4;
        p._seed = 1234;
        p._epochs = 1;
        p._channels = 1;
        p._train_samples_per_iteration = 0;
        m = new DeepWater(p).trainModel().get();
        Log.info(m);
        values[i] = ((ModelMetricsMultinomial)m._output._training_metrics).logloss();
      } finally {
        if (m!=null) m.delete();
        if (tr!=null) tr.remove();
      }
    }
    for (int i=1;i<REPS;++i) Assert.assertEquals(values[0],values[i],1e-5*values[0]);
  }

  // Pure convenience wrapper
  @Ignore @Test public void deepWaterLoadSaveTestAll() {
    for (DeepWaterParameters.Network network : DeepWaterParameters.Network.values()) {
      if (network== DeepWaterParameters.Network.auto) continue;
      if (network== DeepWaterParameters.Network.user) continue;
      deepWaterLoadSaveTest(network);
    }
  }
  @Test public void deepWaterLoadSaveTestAlexnet() { deepWaterLoadSaveTest(alexnet); }
  @Test public void deepWaterLoadSaveTestLenet() { deepWaterLoadSaveTest(lenet); }
  @Test public void deepWaterLoadSaveTestVGG() { deepWaterLoadSaveTest(DeepWaterParameters.Network.vgg); }
  @Test public void deepWaterLoadSaveTestInception() { deepWaterLoadSaveTest(inception_bn); }
  @Test public void deepWaterLoadSaveTestResnet() { deepWaterLoadSaveTest(resnet); }

  void deepWaterLoadSaveTest(DeepWaterParameters.Network network) {
    DeepWaterModel m = null;
    Frame tr = null;
    try {
      DeepWaterParameters p = new DeepWaterParameters();
      p._backend = getBackend();
      p._train = (tr=parse_test_file("bigdata/laptop/deepwater/imagenet/cat_dog_mouse.csv"))._key;
      p._response_column = "C2";
      p._network = network;
      p._mini_batch_size = 2;
      p._epochs = 0.01;
      p._seed = 1234;
      p._score_training_samples = 0;
      p._train_samples_per_iteration = p._mini_batch_size;
      p._problem_type = DeepWaterParameters.ProblemType.image;
      m = new DeepWater(p).trainModel().get();
      Log.info(m);

      Assert.assertTrue(m.model_info()._backend ==null);

      int hashCodeNetwork = java.util.Arrays.hashCode(m.model_info()._network);
      int hashCodeParams = java.util.Arrays.hashCode(m.model_info()._modelparams);
      Log.info("Hash code for original network: " + hashCodeNetwork);
      Log.info("Hash code for original parameters: " + hashCodeParams);

      // move stuff back and forth
      m.removeNativeState();
      m.model_info().javaToNative();
      m.model_info().nativeToJava();
      int hashCodeNetwork2 = java.util.Arrays.hashCode(m.model_info()._network);
      int hashCodeParams2 = java.util.Arrays.hashCode(m.model_info()._modelparams);
      Log.info("Hash code for restored network: " + hashCodeNetwork2);
      Log.info("Hash code for restored parameters: " + hashCodeParams2);
      Assert.assertEquals(hashCodeNetwork, hashCodeNetwork2);
      Assert.assertEquals(hashCodeParams, hashCodeParams2);
    } finally {
      if (m!=null) m.delete();
      if (tr!=null) tr.remove();
    }
  }

  @Test
  public void deepWaterCV() {
    DeepWaterModel m = null;
    Frame tr = null;
    Frame preds = null;
    try {
      DeepWaterParameters p = new DeepWaterParameters();
      p._backend = getBackend();
      p._train = (tr=parse_test_file("bigdata/laptop/deepwater/imagenet/cat_dog_mouse.csv"))._key;
      p._response_column = "C2";
      p._network = lenet;
      p._nfolds = 3;
      p._epochs = 2;
      m = new DeepWater(p).trainModel().get();
      preds = m.score(p._train.get());
      Assert.assertTrue(m.testJavaScoring(p._train.get(),preds,1e-3));
      Log.info(m);
    } finally {
      if (m!=null) m.deleteCrossValidationModels();
      if (m!=null) m.delete();
      if (tr!=null) tr.remove();
      if (preds!=null) preds.remove();
    }
  }

  @Test
  public void deepWaterCVRegression() {
    DeepWaterModel m = null;
    Frame tr = null;
    Frame preds = null;
    try {
      DeepWaterParameters p = new DeepWaterParameters();
      p._backend = getBackend();
      p._train = (tr=parse_test_file("bigdata/laptop/deepwater/imagenet/cat_dog_mouse.csv"))._key;
      p._response_column = "C2";
      for (String col : new String[]{p._response_column}) {
        Vec v = tr.remove(col);
        tr.add(col, v.toNumericVec());
        v.remove();
      }
      DKV.put(tr);
      p._network = lenet;
      p._nfolds = 3;
      p._epochs = 2;
      m = new DeepWater(p).trainModel().get();
      preds = m.score(p._train.get());
      Assert.assertTrue(m.testJavaScoring(p._train.get(),preds,1e-3));
      Log.info(m);
    } finally {
      if (m!=null) m.deleteCrossValidationModels();
      if (m!=null) m.delete();
      if (tr!=null) tr.remove();
      if (preds!=null) preds.remove();
    }
  }

  // Pure convenience wrapper
  @Ignore @Test public void restoreStateAll() {
    for (DeepWaterParameters.Network network : DeepWaterParameters.Network.values()) {
      if (network== DeepWaterParameters.Network.user) continue;
      if (network== DeepWaterParameters.Network.auto) continue;
      restoreState(network);
    }
  }

  @Test public void restoreStateAlexnet() { restoreState(alexnet); }
  @Test public void restoreStateLenet() { restoreState(lenet); }
  @Test public void restoreStateVGG() { restoreState(vgg); }
  @Test public void restoreStateInception() { restoreState(inception_bn); }
  @Test public void restoreStateResnet() { restoreState(resnet); }

  public void restoreState(DeepWaterParameters.Network network) {
    DeepWaterModel m1 = null;
    DeepWaterModel m2 = null;
    Frame tr = null;
    Frame pred = null;
    try {
      DeepWaterParameters p = new DeepWaterParameters();
      p._backend = getBackend();
      p._train = (tr=parse_test_file("bigdata/laptop/deepwater/imagenet/cat_dog_mouse.csv"))._key;
      p._network = network;
      p._response_column = "C2";
      p._mini_batch_size = 2;
      p._train_samples_per_iteration = p._mini_batch_size;
      p._learning_rate = 0e-3;
      p._seed = 12345;
      p._epochs = 0.01;
      p._quiet_mode = true;
      p._problem_type = DeepWaterParameters.ProblemType.image;
      m1 = new DeepWater(p).trainModel().get();

      Log.info("Scoring the original model.");
      pred = m1.score(tr);
      pred.remove(0).remove();
      ModelMetricsMultinomial mm1 = ModelMetricsMultinomial.make(pred, tr.vec(p._response_column));
      Log.info("Original LL: " + ((ModelMetricsMultinomial) m1._output._training_metrics).logloss());
      Log.info("Scored   LL: " + mm1.logloss());
      pred.remove();

      Log.info("Keeping the raw byte[] of the model.");
      byte[] raw = new AutoBuffer().put(m1).buf();

      Log.info("Removing the model from the DKV.");
      m1.remove();

      Log.info("Restoring the model from the raw byte[].");
      m2 = new AutoBuffer(raw).get();

      Log.info("Scoring the restored model.");
      pred = m2.score(tr);
      pred.remove(0).remove();
      ModelMetricsMultinomial mm2 = ModelMetricsMultinomial.make(pred, tr.vec(p._response_column));
      Log.info("Restored LL: " + mm2.logloss());

      double precision = 1e-5;
      Assert.assertEquals(((ModelMetricsMultinomial) m1._output._training_metrics).logloss(), mm1.logloss(), precision*mm1.logloss()); //make sure scoring is self-consistent
      Assert.assertEquals(mm1.logloss(), mm2.logloss(), precision*mm1.logloss());

    } finally {
      if (m1 !=null) m1.delete();
      if (m2!=null) m2.delete();
      if (tr!=null) tr.remove();
      if (pred!=null) pred.remove();
    }
  }

  @Test
  public void trainLoop() throws InterruptedException {
    int batch_size = 64;
    BackendModel m = buildLENET();

    float[] data = new float[28*28*1*batch_size];
    float[] labels = new float[batch_size];
    int count=0;
    while(count++<1000) {
      Log.info("Iteration: " + count);
      backend.train(m, data, labels);
    }
  }

  private BackendModel buildLENET() {
    int batch_size = 64;
    int classes = 10;

    ImageDataSet dataset = new ImageDataSet(28, 28, 1, classes);
    RuntimeOptions opts = new RuntimeOptions();
    opts.setUseGPU(true);
    opts.setSeed(1234);
    opts.setDeviceID(0);
    BackendParams bparm = new BackendParams();
    bparm.set("mini_batch_size", batch_size);
    return backend.buildNet(dataset, opts, bparm, classes, "lenet");
  }

  @Test
  public void saveLoop() throws IOException {
    BackendModel m = buildLENET();
    File f = File.createTempFile("saveLoop", ".tmp");

    for(int count=0; count < 3; count++) {
      Log.info("Iteration: " + count);
      backend.saveParam(m, f.getAbsolutePath());
    }
    backend.deleteSavedParam(f.getAbsolutePath());
  }

  @Test
  public void predictLoop() {
    BackendModel m = buildLENET();
    int batch_size = 64;
    float[] data = new float[28*28*1*batch_size];
    int count=0;
    while(count++<3) {
      Log.info("Iteration: " + count);
      backend.predict(m, data);
    }
  }

  @Test
  public void trainPredictLoop() {
    int batch_size = 64;
    BackendModel m = buildLENET();

    float[] data = new float[28*28*1*batch_size];
    float[] labels = new float[batch_size];
    int count=0;
    while(count++<1000) {
      Log.info("Iteration: " + count);
      backend.train(m, data,labels);
      float[] p = backend.predict(m, data);
    }
  }

  @Test
  public void scoreLoop() {
    DeepWaterParameters p = new DeepWaterParameters();
    Frame tr;
    p._backend = getBackend();
    p._train = (tr=parse_test_file("bigdata/laptop/deepwater/imagenet/cat_dog_mouse.csv"))._key;
    p._network = lenet;
    p._response_column = "C2";
    p._mini_batch_size = 4;
    p._train_samples_per_iteration = p._mini_batch_size;
    p._learning_rate = 0e-3;
    p._seed = 12345;
    p._epochs = 0.01;
    p._quiet_mode = true;
    DeepWater j= new DeepWater(p);
    DeepWaterModel m = j.trainModel().get();

    int count=0;
    while(count++<100) {
      Log.info("Iteration: " + count);
      // turn the second model into the first model
      m.doScoring(tr,null,j._job._key,m.iterations,true);
    }
    tr.remove();
    m.remove();
  }

//  @Test public void imageToPixels() throws IOException {
//    final File imgFile = find_test_file("smalldata/deepwater/imagenet/test2.jpg");
//    final float[] dest = new float[28*28*3];
//    int count=0;
//    Futures fs = new Futures();
//    while(count++<10000)
//      fs.add(H2O.submitTask(
//          new H2O.H2OCountedCompleter() {
//            @Override
//            public void compute2() {
//              try {
//                util.img2pixels(imgFile.toString(), 28, 28, 3, dest, 0, null);
//              } catch (IOException e) {
//                e.printStackTrace();
//              }
//              tryComplete();
//            }
//          }));
//    fs.blockForPending();
//  }

  @Test
  public void prostateClassification() {
    Frame tr = null;
    DeepWaterModel m = null;
    try {
      DeepWaterParameters p = new DeepWaterParameters();
      p._backend = getBackend();
      p._train = (tr = parse_test_file("smalldata/prostate/prostate.csv"))._key;
      p._response_column = "CAPSULE";
      p._ignored_columns = new String[]{"ID"};
      for (String col : new String[]{"RACE", "DPROS", "DCAPS", "CAPSULE", "GLEASON"}) {
        Vec v = tr.remove(col);
        tr.add(col, v.toCategoricalVec());
        v.remove();
      }
      DKV.put(tr);
      p._seed = 1234;
      p._epochs = 500;
      DeepWater j = new DeepWater(p);
      m = j.trainModel().get();
      Assert.assertTrue((m._output._training_metrics).auc_obj()._auc > 0.90);
    } finally {
      if (tr!=null) tr.remove();
      if (m!=null) m.remove();
    }
  }

  @Test
  public void prostateRegression() {
    Frame tr = null;
    Frame preds = null;
    DeepWaterModel m = null;
    try {
      DeepWaterParameters p = new DeepWaterParameters();
      p._backend = getBackend();
      p._train = (tr = parse_test_file("smalldata/prostate/prostate.csv"))._key;
      p._response_column = "AGE";
      p._ignored_columns = new String[]{"ID"};
      for (String col : new String[]{"RACE", "DPROS", "DCAPS", "CAPSULE", "GLEASON"}) {
        Vec v = tr.remove(col);
        tr.add(col, v.toCategoricalVec());
        v.remove();
      }
      DKV.put(tr);
      p._seed = 1234;
      p._epochs = 1000;
//      p._epochs = 2000;
//      p._learning_rate = 0.005; //5e-7;
//      p._momentum_start = 0.9;
      DeepWater j = new DeepWater(p);
      m = j.trainModel().get();
      Assert.assertTrue((m._output._training_metrics).rmse() < 5);
      preds = m.score(p._train.get());
      Assert.assertTrue(m.testJavaScoring(p._train.get(),preds,1e-3));
    } finally {
      if (tr!=null) tr.remove();
      if (m!=null) m.remove();
      if (preds!=null) preds.remove();
    }
  }

  @Test
  public void imageURLs() {
    Frame tr = null;
    Frame preds = null;
    DeepWaterModel m = null;
    try {
      DeepWaterParameters p = new DeepWaterParameters();
      p._backend = getBackend();
      p._train = (tr = parse_test_file("smalldata/deepwater/imagenet/binomial_image_urls.csv"))._key;
      p._response_column = "C2";
      p._network = lenet;
      p._epochs = 500;
      p._seed = 1234;
      DeepWater j = new DeepWater(p);
      m = j.trainModel().get();
      Assert.assertTrue((m._output._training_metrics).auc_obj()._auc > 0.85);
      preds = m.score(p._train.get());
      Assert.assertTrue(m.testJavaScoring(p._train.get(),preds,1e-3,1e-5,1));
    } finally {
      if (tr!=null) tr.remove();
      if (preds!=null) preds.remove();
      if (m!=null) m.remove();
    }
  }

  @Test
  public void categorical() {
    Frame tr = null;
    DeepWaterModel m = null;
    try {
      DeepWaterParameters p = new DeepWaterParameters();
      p._backend = getBackend();
      p._train = (tr = parse_test_file("smalldata/gbm_test/alphabet_cattest.csv"))._key;
      p._response_column = "y";
      for (String col : new String[]{"y"}) {
        Vec v = tr.remove(col);
        tr.add(col, v.toCategoricalVec());
        v.remove();
      }
      DKV.put(tr);
      DeepWater j = new DeepWater(p);
      m = j.trainModel().get();
      Assert.assertTrue((m._output._training_metrics).auc_obj()._auc > 0.90);
    } finally {
      if (tr!=null) tr.remove();
      if (m!=null) m.remove();
    }
  }

  @Test
  public void MNISTLenet() {
    Frame tr = null;
    Frame va = null;
    DeepWaterModel m = null;
    try {
      DeepWaterParameters p = new DeepWaterParameters();
      File file = FileUtils.locateFile("bigdata/laptop/mnist/train.csv.gz");
      File valid = FileUtils.locateFile("bigdata/laptop/mnist/test.csv.gz");
      if (file != null) {
        p._response_column = "C785";
        NFSFileVec trainfv = NFSFileVec.make(file);
        tr = ParseDataset.parse(Key.make(), trainfv._key);
        NFSFileVec validfv = NFSFileVec.make(valid);
        va = ParseDataset.parse(Key.make(), validfv._key);
        for (String col : new String[]{p._response_column}) {
          Vec v = tr.remove(col); tr.add(col, v.toCategoricalVec()); v.remove();
          v = va.remove(col); va.add(col, v.toCategoricalVec()); v.remove();
        }
        DKV.put(tr);
        DKV.put(va);

        p._backend = getBackend();
        p._train = tr._key;
        p._valid = va._key;
        p._image_shape = new int[]{28,28};
        p._ignore_const_cols = false; //to keep it 28x28
        p._channels = 1;
        p._network = lenet;
        DeepWater j = new DeepWater(p);
        m = j.trainModel().get();
        Assert.assertTrue(((ModelMetricsMultinomial)(m._output._validation_metrics)).mean_per_class_error() < 0.05);
      }
    } finally {
      if (tr!=null) tr.remove();
      if (va!=null) va.remove();
      if (m!=null) m.remove();
    }
  }

  @Test
  public void MNISTSparse() {
    Frame tr = null;
    Frame va = null;
    DeepWaterModel m = null;
    try {
      DeepWaterParameters p = new DeepWaterParameters();
      File file = FileUtils.locateFile("bigdata/laptop/mnist/train.csv.gz");
      File valid = FileUtils.locateFile("bigdata/laptop/mnist/test.csv.gz");
      if (file != null) {
        p._response_column = "C785";
        NFSFileVec trainfv = NFSFileVec.make(file);
        tr = ParseDataset.parse(Key.make(), trainfv._key);
        NFSFileVec validfv = NFSFileVec.make(valid);
        va = ParseDataset.parse(Key.make(), validfv._key);
        for (String col : new String[]{p._response_column}) {
          Vec v = tr.remove(col); tr.add(col, v.toCategoricalVec()); v.remove();
          v = va.remove(col); va.add(col, v.toCategoricalVec()); v.remove();
        }
        DKV.put(tr);
        DKV.put(va);

        p._backend = getBackend();
        p._train = tr._key;
        p._valid = va._key;
        p._learning_rate = 5e-3;
        if(getBackend() != DeepWaterParameters.Backend.tensorflow) {
          p._hidden = new int[]{500, 500};
        }
        p._sparse = true;
        DeepWater j = new DeepWater(p);
        m = j.trainModel().get();
        Assert.assertTrue(((ModelMetricsMultinomial)(m._output._validation_metrics)).mean_per_class_error() < 0.05);
      }
    } finally {
      if (tr!=null) tr.remove();
      if (va!=null) va.remove();
      if (m!=null) m.remove();
    }
  }

  @Test
  public void MNISTHinton() {
    Frame tr = null;
    Frame va = null;
    DeepWaterModel m = null;
    try {
      DeepWaterParameters p = new DeepWaterParameters();
      File file = FileUtils.locateFile("bigdata/laptop/mnist/train.csv.gz");
      File valid = FileUtils.locateFile("bigdata/laptop/mnist/test.csv.gz");
      if (file != null) {
        p._response_column = "C785";
        NFSFileVec trainfv = NFSFileVec.make(file);
        tr = ParseDataset.parse(Key.make(), trainfv._key);
        NFSFileVec validfv = NFSFileVec.make(valid);
        va = ParseDataset.parse(Key.make(), validfv._key);
        for (String col : new String[]{p._response_column}) {
          Vec v = tr.remove(col); tr.add(col, v.toCategoricalVec()); v.remove();
          v = va.remove(col); va.add(col, v.toCategoricalVec()); v.remove();
        }
        DKV.put(tr);
        DKV.put(va);

        p._backend = getBackend();
        if(getBackend() != DeepWaterParameters.Backend.tensorflow) {
          p._hidden = new int[]{1024, 1024, 2048};
          p._input_dropout_ratio = 0.1;
          p._hidden_dropout_ratios = new double[]{0.5, 0.5, 0.5};
        }
        p._stopping_rounds = 0;
        p._learning_rate = 1e-3;
        p._mini_batch_size = 32;
        p._epochs = 20;
        p._train = tr._key;
        p._valid = va._key;
        DeepWater j = new DeepWater(p);
        m = j.trainModel().get();
        Assert.assertTrue(((ModelMetricsMultinomial)(m._output._validation_metrics)).mean_per_class_error() < 0.05);
      }
    } finally {
      if (tr!=null) tr.remove();
      if (va!=null) va.remove();
      if (m!=null) m.remove();
    }
  }

  @Test
  public void Airlines() {
    Frame tr = null;
    DeepWaterModel m = null;
    Frame[] splits = null;
    try {
      DeepWaterParameters p = new DeepWaterParameters();
      File file = FileUtils.locateFile("smalldata/airlines/allyears2k_headers.zip");
      if (file != null) {
        p._response_column = "IsDepDelayed";
        p._ignored_columns = new String[]{"DepTime","ArrTime","Cancelled","CancellationCode","Diverted","CarrierDelay","WeatherDelay","NASDelay","SecurityDelay","LateAircraftDelay","IsArrDelayed"};
        NFSFileVec trainfv = NFSFileVec.make(file);
        tr = ParseDataset.parse(Key.make(), trainfv._key);
        for (String col : new String[]{p._response_column, "UniqueCarrier", "Origin", "Dest"}) {
          Vec v = tr.remove(col); tr.add(col, v.toCategoricalVec()); v.remove();
        }
        DKV.put(tr);

        double[] ratios = ard(0.5, 0.5);
        Key[] keys = aro(Key.make("test.hex"), Key.make("train.hex"));
        splits = ShuffleSplitFrame.shuffleSplitFrame(tr, keys, ratios, 42);

        p._backend = getBackend();
        p._train = keys[0];
        p._valid = keys[1];
        DeepWater j = new DeepWater(p);
        m = j.trainModel().get();
        Assert.assertTrue(((ModelMetricsBinomial)(m._output._validation_metrics)).auc() > 0.65);
      }
    } finally {
      if (tr!=null) tr.remove();
      if (m!=null) m.remove();
      if (splits!=null) for(Frame s: splits) s.remove();
    }
  }

  private void MOJOTestImage(DeepWaterParameters.Network network) {
    Frame tr = null;
    DeepWaterModel m = null;
    Frame preds = null;
    try {
      DeepWaterParameters p = new DeepWaterParameters();
      p._backend = getBackend();
      p._train = (tr=parse_test_file("bigdata/laptop/deepwater/imagenet/cat_dog_mouse.csv"))._key;
      p._response_column = "C2";
      p._learning_rate = 1e-4;
      p._network = network;
      p._mini_batch_size = 4;
      p._train_samples_per_iteration = 8;
      p._epochs = 1e-3;
      m = new DeepWater(p).trainModel().get();

      // Score original training frame
      preds = m.score(tr);
      Assert.assertTrue(m.testJavaScoring(tr,preds,1e-3));

      preds.remove(0).remove();
      double logloss = ModelMetricsMultinomial.make(preds, tr.vec(p._response_column)).logloss();
      Assert.assertTrue(Math.abs(logloss - ((ModelMetricsMultinomial)m._output._training_metrics).logloss()) < 1e-3);
    } finally {
      if (tr!=null) tr.remove();
      if (m!=null) m.remove();
      if (preds!=null) preds.remove();
    }
  }

  @Test public void MOJOTestImageLenet() { MOJOTestImage(lenet); }
  @Test public void MOJOTestImageInception() { MOJOTestImage(inception_bn); }
  @Test public void MOJOTestImageAlexnet() { MOJOTestImage(alexnet); }
  @Ignore @Test public void MOJOTestImageResnet() { MOJOTestImage(resnet); }
  @Test public void MOJOTestImageVGG() { MOJOTestImage(vgg); }
  @Ignore @Test public void MOJOTestImageGooglenet() { MOJOTestImage(googlenet); }

  private void MOJOTest(Model.Parameters.CategoricalEncodingScheme categoricalEncodingScheme, boolean enumCols, boolean standardize) {
    Frame tr = null;
    Frame tr2 = null;
    Frame tr3 = null;
    DeepWaterModel m = null;
    Frame preds = null;
    Frame preds2 = null;
    Frame preds3 = null;
    try {
      DeepWaterParameters p = new DeepWaterParameters();
      tr = parse_test_file("smalldata/prostate/prostate.csv");

      p._response_column = "CAPSULE";
      for (String col : new String[]{p._response_column}) {
        Vec v = tr.remove(col);
        tr.add(col, v.toCategoricalVec());
        v.remove();
      }
      if (enumCols) {
        for (String col : new String[]{"RACE", "DPROS", "DCAPS", "GLEASON"}) {
          Vec v = tr.remove(col);
          tr.add(col, v.toCategoricalVec());
          v.remove();
        }
      }
      DKV.put(tr);
      p._train = tr._key;
      p._ignored_columns = new String[]{"ID"};
      p._backend = getBackend();
      p._seed = 12345;
      p._epochs = 50;
      p._categorical_encoding = categoricalEncodingScheme;
      p._standardize = standardize;
      if(getBackend() != DeepWaterParameters.Backend.tensorflow) {
        p._hidden = new int[]{50, 50};
      }
      m = new DeepWater(p).trainModel().get();

      // Score original training frame
      preds = m.score(tr);
      Assert.assertTrue(m.testJavaScoring(tr,preds,1e-3));
      double auc = ModelMetricsBinomial.make(preds.vec(2), tr.vec(p._response_column)).auc();
      Assert.assertTrue(Math.abs(auc - ((ModelMetricsBinomial)m._output._training_metrics).auc()) < 1e-3);
      if (standardize)
        Assert.assertTrue(auc > 0.7);

      // Score all numeric frame (cols in the right order) - do the transformation to enum on the fly
      tr2 = parse_test_file("smalldata/prostate/prostate.csv");
      for (String col : new String[]{p._response_column}) {
        tr2.add(col, tr2.remove(col)); //DO NOT CONVERT TO ENUM
      }
      if (enumCols) {
        for (String col : new String[]{"RACE", "DPROS", "DCAPS", "GLEASON"}) {
          tr2.add(col, tr2.remove(col)); //DO NOT CONVERT TO ENUM
        }
      }
      preds2 = m.score(tr2);
      auc = ModelMetricsBinomial.make(preds2.vec(2), tr2.vec(p._response_column)).auc();
      Assert.assertTrue(Math.abs(auc - ((ModelMetricsBinomial)m._output._training_metrics).auc()) < 1e-3);
      if (standardize)
        Assert.assertTrue(auc > 0.7);

      // Score all numeric frame (cols in the wrong order) - do the transformation to enum on the fly
      tr3 = parse_test_file("smalldata/prostate/prostate.csv");
      preds3 = m.score(tr3);
      auc = ModelMetricsBinomial.make(preds3.vec(2), tr3.vec(p._response_column)).auc();
      Assert.assertTrue(Math.abs(auc - ((ModelMetricsBinomial)m._output._training_metrics).auc()) < 1e-3);
      if (standardize)
        Assert.assertTrue(auc > 0.7);

    } finally {
      if (tr!=null) tr.remove();
      if (tr2!=null) tr2.remove();
      if (tr3!=null) tr3.remove();
      if (m!=null) m.remove();
      if (preds!=null) preds.remove();
      if (preds2!=null) preds2.remove();
      if (preds3!=null) preds3.remove();
    }
  }

  @Test public void MOJOTestNumericNonStandardized() { MOJOTest(Model.Parameters.CategoricalEncodingScheme.AUTO, false, false);}
  @Test public void MOJOTestNumeric() { MOJOTest(Model.Parameters.CategoricalEncodingScheme.AUTO, false, true);}
  @Test public void MOJOTestCatInternal() { MOJOTest(Model.Parameters.CategoricalEncodingScheme.OneHotInternal, true, true);}
  @Test public void MOJOTestCatExplicit() { MOJOTest(Model.Parameters.CategoricalEncodingScheme.OneHotExplicit, true, true);}
  @Test public void MOJOTestCatEigen() { MOJOTest(Model.Parameters.CategoricalEncodingScheme.Eigen, true, true);}
  @Test public void MOJOTestCatBinary() { MOJOTest(Model.Parameters.CategoricalEncodingScheme.Binary, true, true);}

  @Test
  public void testCheckpointForwards() {
    Frame tfr = null;
    DeepWaterModel dl = null;
    DeepWaterModel dl2 = null;

    try {
      tfr = parse_test_file("./smalldata/iris/iris.csv");
      DeepWaterParameters p = new DeepWaterParameters();
      p._backend = getBackend();
      p._train = tfr._key;
      p._epochs = 10;
      p._response_column = "C5";
      if(getBackend() != DeepWaterParameters.Backend.tensorflow) {
        p._hidden = new int[]{2,2};
      }
      p._seed = 0xdecaf;
      p._stopping_rounds = 0;

      dl = new DeepWater(p).trainModel().get();

      DeepWaterParameters parms2 = (DeepWaterParameters) p.clone();
      parms2._epochs = 20;
      parms2._checkpoint = dl._key;
      dl2 = new DeepWater(parms2).trainModel().get();
      Assert.assertTrue(dl2.epoch_counter > 20);
    } finally {
      if (tfr != null) tfr.delete();
      if (dl != null) dl.delete();
      if (dl2 != null) dl2.delete();
    }
  }

  @Test
  public void testCheckpointBackwards() {
    Frame tfr = null;
    DeepWaterModel dl = null;
    DeepWaterModel dl2 = null;

    try {
      tfr = parse_test_file("./smalldata/iris/iris.csv");
      DeepWaterParameters p = new DeepWaterParameters();
      p._backend = getBackend();
      p._train = tfr._key;
      p._epochs = 10;
      p._response_column = "C5";
      if(getBackend() != DeepWaterParameters.Backend.tensorflow) {
        p._hidden = new int[]{2, 2};
      }
      p._seed = 0xdecaf;

      dl = new DeepWater(p).trainModel().get();

      DeepWaterParameters parms2 = (DeepWaterParameters) p.clone();
      parms2._epochs = 9;
      parms2._checkpoint = dl._key;
      try {
        dl2 = new DeepWater(parms2).trainModel().get();
        Assert.fail("Should toss exception instead of reaching here");
      } catch (H2OIllegalArgumentException ex) {
      }

    } finally {
      if (tfr != null) tfr.delete();
      if (dl != null) dl.delete();
      if (dl2 != null) dl2.delete();
    }
  }

  @Test public void checkpointReporting() {
    Scope.enter();
    Frame frame = null;
    try {
      File file = FileUtils.locateFile("smalldata/logreg/prostate.csv");
      NFSFileVec trainfv = NFSFileVec.make(file);
      frame = ParseDataset.parse(Key.make(), trainfv._key);
      DeepWaterParameters p = new DeepWaterParameters();

      // populate model parameters
      p._backend = getBackend();
      p._train = frame._key;
      p._response_column = "CAPSULE"; // last column is the response
      p._activation = DeepWaterParameters.Activation.Rectifier;
      p._epochs = 4;
      p._train_samples_per_iteration = -1;
      p._mini_batch_size = 1;
      p._score_duty_cycle = 1;
      p._score_interval = 0;
      p._overwrite_with_best_model = false;
      p._seed = 1234;

      // Convert response 'C785' to categorical (digits 1 to 10)
      int ci = frame.find("CAPSULE");
      Scope.track(frame.replace(ci, frame.vecs()[ci].toCategoricalVec()));
      DKV.put(frame);

      long start = System.currentTimeMillis();
      try { Thread.sleep(1000); } catch( InterruptedException ex ) { } //to avoid rounding issues with printed time stamp (1 second resolution)

      DeepWaterModel model = new DeepWater(p).trainModel().get();
      long sleepTime = 5; //seconds
      try { Thread.sleep(sleepTime*1000); } catch( InterruptedException ex ) { }

      // checkpoint restart after sleep
      DeepWaterParameters p2 = (DeepWaterParameters)p.clone();
      p2._checkpoint = model._key;
      p2._epochs *= 2;
      DeepWaterModel model2 = null;
      try {
        model2 = new DeepWater(p2).trainModel().get();
        long end = System.currentTimeMillis();
        TwoDimTable table = model2._output._scoring_history;
        double priorDurationDouble=0;
        long priorTimeStampLong=0;
        DateTimeFormatter fmt = DateTimeFormat.forPattern("yyyy-MM-dd HH:mm:ss");
        for (int i=0; i<table.getRowDim(); ++i) {

          // Check that timestamp is correct, and growing monotonically
          String timestamp = (String)table.get(i,0);
          long timeStampLong = fmt.parseMillis(timestamp);
          Assert.assertTrue("Timestamp must be later than outside timer start", timeStampLong >= start);
          Assert.assertTrue("Timestamp must be earlier than outside timer end", timeStampLong <= end);
          Assert.assertTrue("Timestamp must increase", timeStampLong >= priorTimeStampLong);
          priorTimeStampLong = timeStampLong;

          // Check that duration is growing monotonically
          String duration = (String)table.get(i,1);
          duration = duration.substring(0, duration.length()-4); //"x.xxxx sec"
          try {
            double durationDouble = Double.parseDouble(duration);
            Assert.assertTrue("Duration must be >0: " + durationDouble, durationDouble >= 0);
            Assert.assertTrue("Duration must increase: " + priorDurationDouble + " -> " + durationDouble, durationDouble >= priorDurationDouble);
            Assert.assertTrue("Duration cannot be more than outside timer delta", durationDouble <= (end - start) / 1e3);
            priorDurationDouble = durationDouble;
          } catch(NumberFormatException ex) {
            //skip
          }

          // Check that epoch counting is good
          Assert.assertTrue("Epoch counter must be contiguous", (Double)table.get(i,3) == i); //1 epoch per step
          Assert.assertTrue("Iteration counter must match epochs", (Integer)table.get(i,4) == i); //1 iteration per step
        }
        try {
          // Check that duration doesn't see the sleep
          String durationBefore = (String)table.get((int)(p._epochs),1);
          durationBefore = durationBefore.substring(0, durationBefore.length()-4);
          String durationAfter = (String)table.get((int)(p._epochs+1),1);
          durationAfter = durationAfter.substring(0, durationAfter.length()-4);
          Assert.assertTrue("Duration must be smooth", Double.parseDouble(durationAfter) - Double.parseDouble(durationBefore) < sleepTime+1);

          // Check that time stamp does see the sleep
          String timeStampBefore = (String)table.get((int)(p._epochs),0);
          long timeStampBeforeLong = fmt.parseMillis(timeStampBefore);
          String timeStampAfter = (String)table.get((int)(p._epochs+1),0);
          long timeStampAfterLong = fmt.parseMillis(timeStampAfter);
          Assert.assertTrue("Time stamp must experience a delay", timeStampAfterLong-timeStampBeforeLong >= (sleepTime-1/*rounding*/)*1000);

          // Check that the training speed is similar before and after checkpoint restart
          String speedBefore = (String)table.get((int)(p._epochs),2);
          speedBefore = speedBefore.substring(0, speedBefore.length()-9);
          double speedBeforeDouble = Double.parseDouble(speedBefore);
          String speedAfter = (String)table.get((int)(p._epochs+1),2);
          speedAfter = speedAfter.substring(0, speedAfter.length()-9);
          double speedAfterDouble = Double.parseDouble(speedAfter);
          Assert.assertTrue("Speed shouldn't change more than 50%", Math.abs(speedAfterDouble-speedBeforeDouble)/speedBeforeDouble < 0.5); //expect less than 50% change in speed
        } catch(NumberFormatException ex) {
          //skip runtimes > 1 minute (too hard to parse into seconds here...).
        }

      } finally {
        if (model != null) model.delete();
        if (model2 != null) model2.delete();
      }
    } finally {
      if (frame!=null) frame.remove();
      Scope.exit();
    }
  }

  @Test
  public void testNumericalExplosion() {
    for (boolean ae : new boolean[]{
//        true,
        false
    }) {
      Frame tfr = null;
      DeepWaterModel dl = null;
      Frame pred = null;

      try {
        tfr = parse_test_file("./smalldata/junit/two_spiral.csv");
        for (String s : new String[]{
            "Class"
        }) {
          Vec resp = tfr.vec(s).toCategoricalVec();
          tfr.remove(s).remove();
          tfr.add(s, resp);
          DKV.put(tfr);
        }
        DeepWaterParameters parms = new DeepWaterParameters();
        parms._backend = getBackend();
        parms._train = tfr._key;
        parms._epochs = 100;
        parms._response_column = "Class";
        parms._autoencoder = ae;
        parms._train_samples_per_iteration = 10;

        if(getBackend() == DeepWaterParameters.Backend.tensorflow)
          continue; //can't make the network unstable with [200,200]
        parms._hidden = new int[]{10, 10, 10, 10, 10, 10, 10, 10, 10, 10, 10, 10, 10, 10, 10, 10};
        parms._learning_rate = 1e10;
        parms._standardize = false;

        // Build a first model; all remaining models should be equal
        DeepWater job = new DeepWater(parms);
        try {
          dl = job.trainModel().get();
          Assert.fail("Should toss exception instead of reaching here");
        } catch( RuntimeException de ) {
          // OK
        }
        dl = DKV.getGet(job.dest());
        try {
          pred = dl.score(tfr);
          Assert.fail("Should toss exception instead of reaching here");
        } catch ( RuntimeException ex) {
          // OK
        }
        try {
          dl.getMojo();
          Assert.fail("Should toss exception instead of reaching here");
        } catch ( RuntimeException ex) {
          System.err.println(ex.getMessage());
          // OK
        }
        Assert.assertTrue(dl.model_info()._unstable);
        Assert.assertTrue(dl._output._job.isCrashed());
      } finally {
        if (tfr != null) tfr.delete();
        if (dl != null) dl.delete();
        if (pred != null) pred.delete();
      }
    }
  }

  // ------- Text conversions

  @Test
  public void textsToArrayTest() throws IOException {
    ArrayList<String> texts = new ArrayList<>();
    ArrayList<String> labels = new ArrayList<>();

    texts.add("the rock is destined to be the 21st century's new \" conan \" and that he's going to make a splash even greater than arnold schwarzenegger , jean-claud van damme or steven segal .");
    texts.add("the gorgeously elaborate continuation of \" the lord of the rings \" trilogy is so huge that a column of words cannot adequately describe co-writer/director peter jackson's expanded vision of j . r . r . tolkien's middle-earth .");
    texts.add("effective but too-tepid biopic");
    labels.add("pos");
    labels.add("pos");
    labels.add("pos");

    texts.add("simplistic , silly and tedious .");
    texts.add("it's so laddish and juvenile , only teenage boys could possibly find it funny .");
    texts.add("exploitative and largely devoid of the depth or sophistication that would make watching such a graphic treatment of the crimes bearable .");
    labels.add("neg");
    labels.add("neg");
    labels.add("neg");

    ArrayList<int[]> coded = StringUtils.texts2array(texts);
    // System.out.println(coded);
    for (int[] a : coded) {
      System.out.println(Arrays.toString(a));
    }

    System.out.println("rows " + coded.size() + " cols " + coded.get(0).length);

    Assert.assertEquals(6, coded.size());
    Assert.assertEquals(38, coded.get(0).length);
  }

  @Ignore
  @Test
  public void tweetsToArrayTest() throws IOException {
    ArrayList<String> texts = new ArrayList<>();
    ArrayList<String> labels = new ArrayList<>();

    {
      FileInputStream is = new FileInputStream("/home/magnus/tweets.txt");
      BufferedReader br = new BufferedReader(new InputStreamReader(is));
      String line;
      while ((line = br.readLine()) != null) {
        texts.add(line);
      }
      is.close();
    }

    {
      FileInputStream is = new FileInputStream("/home/magnus/labels.txt");
      BufferedReader br = new BufferedReader(new InputStreamReader(is));
      String line;
      while ((line = br.readLine()) != null) {
        labels.add(line);
      }
      is.close();
    }

    ArrayList<int[]> coded = StringUtils.texts2array(texts);
   // System.out.println(coded);
//    for (int[] a : coded) {
//      System.out.println(Arrays.toString(a));
//    }

    System.out.println("rows " + coded.size() + " cols " + coded.get(0).length);

    Assert.assertEquals(1390, coded.size());
    Assert.assertEquals(35, coded.get(0).length);
  }


  /*
  public ArrayList<int[]> texts2arrayOnehot(ArrayList<String> texts) {
    int maxlen = 0;
    int index = 0;
    Map<String, Integer> dict = new HashMap<>();
    dict.put(PADDING_SYMBOL, index);
    index += 1;
    for (String text : texts) {
      String[] tokens = tokenize(text);
      for (String token : tokens) {
        if (!dict.containsKey(token)) {
          dict.put(token, index);
          index += 1;
        }
      }
      int len = tokens.length;
      if (len > maxlen) maxlen = len;
    }
    System.out.println(dict);
    System.out.println("maxlen " + maxlen);
    System.out.println("dict size " + dict.size());
    Assert.assertEquals(38, maxlen);
    Assert.assertEquals(88, index);
    Assert.assertEquals(88, dict.size());

    ArrayList<int[]> array = new ArrayList<>();
    for (String text: texts) {
      ArrayList<int[]> data = tokensToArray(tokenize(text), maxlen, dict);
      System.out.println(text);
      System.out.println(" rows " + data.size() + "  cols " + data.get(0).length);
      //for (int[] x : data) {
      //  System.out.println(Arrays.toString(x));
      //}
      array.addAll(data);
    }
    return array;
  }
  */

  @Test
  public void testCheckpointOverwriteWithBestModel() {
    Frame tfr = null;
    DeepWaterModel dl = null;
    DeepWaterModel dl2 = null;

    Frame train = null, valid = null;
    try {
      tfr = parse_test_file("./smalldata/iris/iris.csv");

      FrameSplitter fs = new FrameSplitter(tfr, new double[]{0.8},new Key[]{Key.make("train"),Key.make("valid")},null);
      fs.compute2();
      train = fs.getResult()[0];
      valid = fs.getResult()[1];

      DeepWaterParameters parms = new DeepWaterParameters();
      parms._backend = getBackend();
      parms._train = train._key;
      parms._valid = valid._key;
      parms._epochs = 1;
      parms._response_column = "C5";
      if(getBackend() != DeepWaterParameters.Backend.tensorflow) {
        parms._hidden = new int[]{50, 50};
      }
      parms._seed = 0xdecaf;
      parms._train_samples_per_iteration = 0;
      parms._score_duty_cycle = 1;
      parms._score_interval = 0;
      parms._stopping_rounds = 0;
      parms._overwrite_with_best_model = true;

      dl = new DeepWater(parms).trainModel().get();
      double ll1 = ((ModelMetricsMultinomial)dl._output._validation_metrics).logloss();


      DeepWaterParameters parms2 = (DeepWaterParameters)parms.clone();
      parms2._epochs = 10;
      parms2._checkpoint = dl._key;

      dl2 = new DeepWater(parms2).trainModel().get();
      double ll2 = ((ModelMetricsMultinomial)dl2._output._validation_metrics).logloss();

      Assert.assertTrue(ll2 <= ll1);
    } finally {
      if (tfr != null) tfr.delete();
      if (dl != null) dl.delete();
      if (dl2 != null) dl2.delete();
      if (train != null) train.delete();
      if (valid != null) valid.delete();
    }
  }

  // Check that the restarted model honors the previous model as a best model so far
  @Test
  public void testCheckpointOverwriteWithBestModel2() {
    Frame tfr = null;
    DeepWaterModel dl = null;
    DeepWaterModel dl2 = null;

    Frame train = null, valid = null;
    try {
      tfr = parse_test_file("./smalldata/iris/iris.csv");

      FrameSplitter fs = new FrameSplitter(tfr, new double[]{0.8},new Key[]{Key.make("train"),Key.make("valid")},null);
      fs.compute2();
      train = fs.getResult()[0];
      valid = fs.getResult()[1];

      DeepWaterParameters parms = new DeepWaterParameters();
      parms._backend = getBackend();
      parms._train = train._key;
      parms._valid = valid._key;
      parms._epochs = 10;
      parms._response_column = "C5";
      if(getBackend() != DeepWaterParameters.Backend.tensorflow) {
        parms._hidden = new int[]{50, 50};
      }
      parms._seed = 0xdecaf;
      parms._train_samples_per_iteration = 0;
      parms._score_duty_cycle = 1;
      parms._score_interval = 0;
      parms._stopping_rounds = 0;
      parms._overwrite_with_best_model = true;

      dl = new DeepWater(parms).trainModel().get();
      double ll1 = ((ModelMetricsMultinomial)dl._output._validation_metrics).logloss();


      DeepWaterParameters parms2 = (DeepWaterParameters)parms.clone();
      parms2._epochs = 20;
      parms2._checkpoint = dl._key;

      dl2 = new DeepWater(parms2).trainModel().get();
      double ll2 = ((ModelMetricsMultinomial)dl2._output._validation_metrics).logloss();

      Assert.assertTrue(ll2 <= ll1);
    } finally {
      if (tfr != null) tfr.delete();
      if (dl != null) dl.delete();
      if (dl2 != null) dl2.delete();
      if (train != null) train.delete();
      if (valid != null) valid.delete();
    }
  }
}
<|MERGE_RESOLUTION|>--- conflicted
+++ resolved
@@ -165,15 +165,8 @@
     }
   }
 
-<<<<<<< HEAD
-  @Ignore // too slow takes 1h
-  @Test public void convergenceInceptionColor() { checkConvergence(3, inception_bn, 500); }
-  @Ignore // too slow takes 38 min
-  @Test public void convergenceInceptionGrayScale() { checkConvergence(1, inception_bn, 500); }
-=======
   @Test public void convergenceInceptionColor() { checkConvergence(3, inception_bn, 150); }
   @Test public void convergenceInceptionGrayScale() { checkConvergence(1, inception_bn, 150); }
->>>>>>> 93c54604
 
   @Test public void convergenceGoogleNetColor() { checkConvergence(3, DeepWaterParameters.Network.googlenet, 150); }
   @Test public void convergenceGoogleNetGrayScale() { checkConvergence(1, DeepWaterParameters.Network.googlenet, 150); }
